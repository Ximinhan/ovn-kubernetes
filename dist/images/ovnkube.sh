#!/bin/bash
#set -euo pipefail

# Enable verbose shell output if OVNKUBE_SH_VERBOSE is set to 'true'
if [[ "${OVNKUBE_SH_VERBOSE:-}" == "true" ]]; then
  set -x
fi

# source the functions in ovndb-raft-functions.sh
. /root/ovndb-raft-functions.sh

# This script is the entrypoint to the image.
# Supports version 3 daemonsets
#    $1 is the daemon to start.
#        In version 3 each process has a separate container. Some daemons start
#        more than 1 process. Also, where possible, output is to stdout and
#        The script waits for prerquisite deamons to come up first.
# Commands ($1 values)
#    ovs-server     Runs the ovs daemons - ovsdb-server and ovs-switchd (v3)
#    run-ovn-northd Runs ovn-northd as a process does not run nb_ovsdb or sb_ovsdb (v3)
#    nb-ovsdb       Runs nb_ovsdb as a process (no detach or monitor) (v3)
#    sb-ovsdb       Runs sb_ovsdb as a process (no detach or monitor) (v3)
#    ovn-master     Runs ovnkube in master mode (v3)
#    ovn-identity   Runs ovnkube-identity (v3)
#    ovn-controller Runs ovn controller (v3)
#    ovn-node       Runs ovnkube in node mode (v3)
#    cleanup-ovn-node   Runs ovnkube to cleanup the node (v3)
#    cleanup-ovs-server Cleanup ovs-server (v3)
#    display        Displays log files
#    display_env    Displays environment variables
#    ovn_debug      Displays ovn/ovs configuration and flows

# NOTE: The script/image must be compatible with the daemonset.
# This script supports version 3 daemonsets
#      When called, it starts all needed daemons.

# ====================
# Environment variables are used to customize operation
# K8S_APISERVER - hostname:port (URL)of the real apiserver, not the service address - v3
# OVN_NET_CIDR - the network cidr - v3
# OVN_SVC_CIDR - the cluster-service-cidr - v3
# OVN_KUBERNETES_NAMESPACE - k8s namespace - v3
# K8S_NODE - hostname of the node - v3
#
# OVN_DAEMONSET_VERSION - version match daemonset and image - v3
# K8S_TOKEN - the apiserver token. Automatically detected when running in a pod - v3
# K8S_CACERT - the apiserver CA. Automatically detected when running in a pod - v3
# OVN_CONTROLLER_OPTS - the options for ovn-ctl
# OVN_NORTHD_OPTS - the options for the ovn northbound db
# OVN_GATEWAY_MODE - the gateway mode (shared or local) - v3
# OVN_GATEWAY_OPTS - the options for the ovn gateway
# OVN_GATEWAY_ROUTER_SUBNET - the gateway router subnet (shared mode, DPU only) - v3
# OVNKUBE_LOGLEVEL - log level for ovnkube (0..5, default 4) - v3
# OVN_LOGLEVEL_NORTHD - log level (ovn-ctl default: -vconsole:emer -vsyslog:err -vfile:info) - v3
# OVN_LOGLEVEL_NB - log level (ovn-ctl default: -vconsole:off -vfile:info) - v3
# OVN_LOGLEVEL_SB - log level (ovn-ctl default: -vconsole:off -vfile:info) - v3
# OVN_LOGLEVEL_CONTROLLER - log level (ovn-ctl default: -vconsole:off -vfile:info) - v3
# OVN_LOGLEVEL_NBCTLD - log level (ovn-ctl default: -vconsole:off -vfile:info) - v3
# OVNKUBE_LOGFILE_MAXSIZE - log file max size in MB(default 100 MB)
# OVNKUBE_LOGFILE_MAXBACKUPS - log file max backups (default 5)
# OVNKUBE_LOGFILE_MAXAGE - log file max age in days (default 5 days)
# OVNKUBE_LIBOVSDB_CLIENT_LOGFILE - separate log file for libovsdb client (default: do not separate from logfile)
# OVN_ACL_LOGGING_RATE_LIMIT - specify default ACL logging rate limit in messages per second (default: 20)
# OVN_NB_PORT - ovn north db port (default 6641)
# OVN_SB_PORT - ovn south db port (default 6642)
# OVN_NB_RAFT_PORT - ovn north db raft port (default 6643)
# OVN_SB_RAFT_PORT - ovn south db raft port (default 6644)
# OVN_NB_RAFT_ELECTION_TIMER - ovn north db election timer in ms (default 1000)
# OVN_SB_RAFT_ELECTION_TIMER - ovn south db election timer in ms (default 1000)
# OVN_SSL_ENABLE - use SSL transport to NB/SB db and northd (default: no)
# OVN_REMOTE_PROBE_INTERVAL - ovn remote probe interval in ms (default 100000)
# OVN_MONITOR_ALL - ovn-controller monitor all data in SB DB
# OVN_OFCTRL_WAIT_BEFORE_CLEAR - ovn-controller wait time in ms before clearing OpenFlow rules during start up
# OVN_ENABLE_LFLOW_CACHE - enable ovn-controller lflow-cache
# OVN_LFLOW_CACHE_LIMIT - maximum number of logical flow cache entries of ovn-controller
# OVN_LFLOW_CACHE_LIMIT_KB - maximum size of the logical flow cache of ovn-controller
# OVN_ADMIN_NETWORK_POLICY_ENABLE - enable admin network policy for ovn-kubernetes
# OVN_EGRESSIP_ENABLE - enable egress IP for ovn-kubernetes
# OVN_EGRESSIP_HEALTHCHECK_PORT - egress IP node check to use grpc on this port (0 ==> dial to port 9 instead)
# OVN_EGRESSFIREWALL_ENABLE - enable egressFirewall for ovn-kubernetes
# OVN_EGRESSQOS_ENABLE - enable egress QoS for ovn-kubernetes
# OVN_EGRESSSERVICE_ENABLE - enable egress Service for ovn-kubernetes
# OVN_UNPRIVILEGED_MODE - execute CNI ovs/netns commands from host (default no)
# OVNKUBE_NODE_MODE - ovnkube node mode of operation, one of: full, dpu, dpu-host (default: full)
# OVNKUBE_NODE_MGMT_PORT_NETDEV - ovnkube node management port netdev.
# OVNKUBE_NODE_MGMT_PORT_DP_RESOURCE_NAME - ovnkube node management port device plugin resource
# OVN_ENCAP_IP - encap IP to be used for OVN traffic on the node. mandatory in case ovnkube-node-mode=="dpu"
# OVN_HOST_NETWORK_NAMESPACE - namespace to classify host network traffic for applying network policies
# OVN_DISABLE_FORWARDING - disable forwarding on OVNK controlled interfaces
# OVN_ENABLE_MULTI_EXTERNAL_GATEWAY - enable multi external gateway for ovn-kubernetes
# OVN_ENABLE_OVNKUBE_IDENTITY - enable per node certificate ovn-kubernetes

# The argument to the command is the operation to be performed
# ovn-master ovn-controller ovn-node display display_env ovn_debug
# a cmd must be provided, there is no default
cmd=${1:-""}

# ovn daemon log levels
ovn_loglevel_northd=${OVN_LOGLEVEL_NORTHD:-"-vconsole:info"}
ovn_loglevel_nb=${OVN_LOGLEVEL_NB:-"-vconsole:info"}
ovn_loglevel_sb=${OVN_LOGLEVEL_SB:-"-vconsole:info"}
ovn_loglevel_controller=${OVN_LOGLEVEL_CONTROLLER:-"-vconsole:info"}

ovnkubelogdir=/var/log/ovn-kubernetes

# logfile rotation parameters
ovnkube_logfile_maxsize=${OVNKUBE_LOGFILE_MAXSIZE:-"100"}
ovnkube_logfile_maxbackups=${OVNKUBE_LOGFILE_MAXBACKUPS:-"5"}
ovnkube_logfile_maxage=${OVNKUBE_LOGFILE_MAXAGE:-"5"}

# logfile for libovsdb client. When not specified, the ovsdb client logs
# are not separated from the "main" --logfile used by ovnkube
ovnkube_libovsdb_client_logfile=${OVNKUBE_LIBOVSDB_CLIENT_LOGFILE:-}

# ovnkube.sh version (update when API between daemonset and script changes - v.x.y)
ovnkube_version="3"

# The daemonset version must be compatible with this script.
# The default when OVN_DAEMONSET_VERSION is not set is version 3
ovn_daemonset_version=${OVN_DAEMONSET_VERSION:-"3"}

# hostname is the host's hostname when using host networking,
# This is useful on the master
# otherwise it is the container ID (useful for debugging).
ovn_pod_host=${K8S_NODE:-$(hostname)}

# The ovs user id, by default it is going to be root:root
ovs_user_id=${OVS_USER_ID:-""}

# ovs options
ovs_options=${OVS_OPTIONS:-""}

if [[ -f /var/run/secrets/kubernetes.io/serviceaccount/token ]]; then
  k8s_token=$(cat /var/run/secrets/kubernetes.io/serviceaccount/token)
else
  k8s_token=${K8S_TOKEN}
fi

# certs and private keys for k8s and OVN
K8S_CACERT=${K8S_CACERT:-/var/run/secrets/kubernetes.io/serviceaccount/ca.crt}

ovn_ca_cert=/ovn-cert/ca-cert.pem
ovn_nb_pk=/ovn-cert/ovnnb-privkey.pem
ovn_nb_cert=/ovn-cert/ovnnb-cert.pem
ovn_sb_pk=/ovn-cert/ovnsb-privkey.pem
ovn_sb_cert=/ovn-cert/ovnsb-cert.pem
ovn_northd_pk=/ovn-cert/ovnnorthd-privkey.pem
ovn_northd_cert=/ovn-cert/ovnnorthd-cert.pem
ovn_controller_pk=/ovn-cert/ovncontroller-privkey.pem
ovn_controller_cert=/ovn-cert/ovncontroller-cert.pem
ovn_controller_cname="ovncontroller"

transport="tcp"
ovndb_ctl_ssl_opts=""
if [[ "yes" == ${OVN_SSL_ENABLE} ]]; then
  transport="ssl"
  ovndb_ctl_ssl_opts="-p ${ovn_controller_pk} -c ${ovn_controller_cert} -C ${ovn_ca_cert}"
fi

# ovn-northd - /etc/sysconfig/ovn-northd
ovn_northd_opts=${OVN_NORTHD_OPTS:-""}

# ovn-controller
ovn_controller_opts=${OVN_CONTROLLER_OPTS:-""}

# set the log level for ovnkube
ovnkube_loglevel=${OVNKUBE_LOGLEVEL:-4}

# by default it is going to be a shared gateway mode, however this can be overridden to any of the other
# two gateway modes that we support using `images/daemonset.sh` tool
ovn_gateway_mode=${OVN_GATEWAY_MODE:-"shared"}
ovn_gateway_opts=${OVN_GATEWAY_OPTS:-""}
ovn_gateway_router_subnet=${OVN_GATEWAY_ROUTER_SUBNET:-""}

net_cidr=${OVN_NET_CIDR:-10.128.0.0/14/23}
svc_cidr=${OVN_SVC_CIDR:-172.30.0.0/16}
mtu=${OVN_MTU:-1400}
routable_mtu=${OVN_ROUTABLE_MTU:-}

# set metrics endpoint bind to K8S_NODE_IP.
metrics_endpoint_ip=${K8S_NODE_IP:-0.0.0.0}
metrics_endpoint_ip=$(bracketify $metrics_endpoint_ip)
ovn_kubernetes_namespace=${OVN_KUBERNETES_NAMESPACE:-ovn-kubernetes}
# namespace used for classifying host network traffic
ovn_host_network_namespace=${OVN_HOST_NETWORK_NAMESPACE:-ovn-host-network}

# host on which ovnkube-db POD is running and this POD contains both
# OVN NB and SB DB running in their own container.
ovn_db_host=${K8S_NODE_IP:-""}

# OVN_NB_PORT - ovn north db port (default 6641)
ovn_nb_port=${OVN_NB_PORT:-6641}
# OVN_SB_PORT - ovn south db port (default 6642)
ovn_sb_port=${OVN_SB_PORT:-6642}
# OVN_NB_RAFT_PORT - ovn north db port used for raft communication (default 6643)
ovn_nb_raft_port=${OVN_NB_RAFT_PORT:-6643}
# OVN_SB_RAFT_PORT - ovn south db port used for raft communication (default 6644)
ovn_sb_raft_port=${OVN_SB_RAFT_PORT:-6644}
# OVN_ENCAP_PORT - GENEVE UDP port (default 6081)
ovn_encap_port=${OVN_ENCAP_PORT:-6081}
# OVN_NB_RAFT_ELECTION_TIMER - ovn north db election timer in ms (default 1000)
ovn_nb_raft_election_timer=${OVN_NB_RAFT_ELECTION_TIMER:-1000}
# OVN_SB_RAFT_ELECTION_TIMER - ovn south db election timer in ms (default 1000)
ovn_sb_raft_election_timer=${OVN_SB_RAFT_ELECTION_TIMER:-1000}

ovn_hybrid_overlay_enable=${OVN_HYBRID_OVERLAY_ENABLE:-}
ovn_hybrid_overlay_net_cidr=${OVN_HYBRID_OVERLAY_NET_CIDR:-}
ovn_disable_snat_multiple_gws=${OVN_DISABLE_SNAT_MULTIPLE_GWS:-}
ovn_disable_forwarding=${OVN_DISABLE_FORWARDING:-}
ovn_disable_pkt_mtu_check=${OVN_DISABLE_PKT_MTU_CHECK:-}
ovn_empty_lb_events=${OVN_EMPTY_LB_EVENTS:-}
# OVN_V4_JOIN_SUBNET - v4 join subnet
ovn_v4_join_subnet=${OVN_V4_JOIN_SUBNET:-}
# OVN_V6_JOIN_SUBNET - v6 join subnet
ovn_v6_join_subnet=${OVN_V6_JOIN_SUBNET:-}
# OVN_V4_MASQUERADE_SUBNET - v4 masquerade subnet
ovn_v4_masquerade_subnet=${OVN_V4_MASQUERADE_SUBNET:-}
# OVN_V6_MASQUERADE_SUBNET - v6 masquerade subnet
ovn_v6_masquerade_subnet=${OVN_V6_MASQUERADE_SUBNET:-}
#OVN_REMOTE_PROBE_INTERVAL - ovn remote probe interval in ms (default 100000)
ovn_remote_probe_interval=${OVN_REMOTE_PROBE_INTERVAL:-100000}
#OVN_MONITOR_ALL - ovn-controller monitor all data in SB DB
ovn_monitor_all=${OVN_MONITOR_ALL:-}
#OVN_OFCTRL_WAIT_BEFORE_CLEAR - ovn-controller wait time in ms before clearing OpenFlow rules during start up
ovn_ofctrl_wait_before_clear=${OVN_OFCTRL_WAIT_BEFORE_CLEAR:-}
ovn_enable_lflow_cache=${OVN_ENABLE_LFLOW_CACHE:-}
ovn_lflow_cache_limit=${OVN_LFLOW_CACHE_LIMIT:-}
ovn_lflow_cache_limit_kb=${OVN_LFLOW_CACHE_LIMIT_KB:-}
ovn_multicast_enable=${OVN_MULTICAST_ENABLE:-}
ovn_admin_network_policy_enable=${OVN_ADMIN_NETWORK_POLICY_ENABLE:=false}
#OVN_EGRESSIP_ENABLE - enable egress IP for ovn-kubernetes
ovn_egressip_enable=${OVN_EGRESSIP_ENABLE:-false}
#OVN_EGRESSIP_HEALTHCHECK_PORT - egress IP node check to use grpc on this port
ovn_egress_ip_healthcheck_port=${OVN_EGRESSIP_HEALTHCHECK_PORT:-9107}
#OVN_EGRESSFIREWALL_ENABLE - enable egressFirewall for ovn-kubernetes
ovn_egressfirewall_enable=${OVN_EGRESSFIREWALL_ENABLE:-false}
#OVN_EGRESSQOS_ENABLE - enable egress QoS for ovn-kubernetes
ovn_egressqos_enable=${OVN_EGRESSQOS_ENABLE:-false}
#OVN_EGRESSSERVICE_ENABLE - enable egress Service for ovn-kubernetes
ovn_egressservice_enable=${OVN_EGRESSSERVICE_ENABLE:-false}
#OVN_DISABLE_OVN_IFACE_ID_VER - disable usage of the OVN iface-id-ver option
ovn_disable_ovn_iface_id_ver=${OVN_DISABLE_OVN_IFACE_ID_VER:-false}
#OVN_MULTI_NETWORK_ENABLE - enable multiple network support for ovn-kubernetes
ovn_multi_network_enable=${OVN_MULTI_NETWORK_ENABLE:-false}
ovn_acl_logging_rate_limit=${OVN_ACL_LOGGING_RATE_LIMIT:-"20"}
ovn_netflow_targets=${OVN_NETFLOW_TARGETS:-}
ovn_sflow_targets=${OVN_SFLOW_TARGETS:-}
ovn_ipfix_targets=${OVN_IPFIX_TARGETS:-}
ovn_ipfix_sampling=${OVN_IPFIX_SAMPLING:-} \
ovn_ipfix_cache_max_flows=${OVN_IPFIX_CACHE_MAX_FLOWS:-} \
ovn_ipfix_cache_active_timeout=${OVN_IPFIX_CACHE_ACTIVE_TIMEOUT:-} \
#OVN_STATELESS_NETPOL_ENABLE - enable stateless network policy for ovn-kubernetes
ovn_stateless_netpol_enable=${OVN_STATELESS_NETPOL_ENABLE:-false}
#OVN_ENABLE_INTERCONNECT - enable interconnect with multiple zones
ovn_enable_interconnect=${OVN_ENABLE_INTERCONNECT:-false}
#OVN_ENABLE_MULTI_EXTERNAL_GATEWAY - enable multi external gateway
ovn_enable_multi_external_gateway=${OVN_ENABLE_MULTI_EXTERNAL_GATEWAY:-false}
#OVN_ENABLE_OVNKUBE_IDENTITY - enable per node cert
ovn_enable_ovnkube_identity=${OVN_ENABLE_OVNKUBE_IDENTITY:-true}

# OVNKUBE_NODE_MODE - is the mode which ovnkube node operates
ovnkube_node_mode=${OVNKUBE_NODE_MODE:-"full"}
# OVNKUBE_NODE_MGMT_PORT_NETDEV - is the net device to be used for management port
ovnkube_node_mgmt_port_netdev=${OVNKUBE_NODE_MGMT_PORT_NETDEV:-}
# OVNKUBE_NODE_MGMT_PORT_DP_RESOURCE_NAME - is the device plugin resource name that has
# allocated interfaces to be used for the management port
ovnkube_node_mgmt_port_dp_resource_name=${OVNKUBE_NODE_MGMT_PORT_DP_RESOURCE_NAME:-}
ovnkube_config_duration_enable=${OVNKUBE_CONFIG_DURATION_ENABLE:-false}
ovnkube_metrics_scale_enable=${OVNKUBE_METRICS_SCALE_ENABLE:-false}
# OVN_ENCAP_IP - encap IP to be used for OVN traffic on the node
ovn_encap_ip=${OVN_ENCAP_IP:-}

ovn_ex_gw_network_interface=${OVN_EX_GW_NETWORK_INTERFACE:-}
# OVNKUBE_COMPACT_MODE_ENABLE indicate if ovnkube run master and node in one process
ovnkube_compact_mode_enable=${OVNKUBE_COMPACT_MODE_ENABLE:-false}

# Determine the ovn rundir.
if [[ -f /usr/bin/ovn-appctl ]]; then
  # ovn-appctl is present. Use new ovn run dir path.
  OVN_RUNDIR=/var/run/ovn
  OVNCTL_PATH=/usr/share/ovn/scripts/ovn-ctl
  OVN_LOGDIR=/var/log/ovn
  OVN_ETCDIR=/etc/ovn
else
  # ovn-appctl is not present. Use openvswitch run dir path.
  OVN_RUNDIR=/var/run/openvswitch
  OVNCTL_PATH=/usr/share/openvswitch/scripts/ovn-ctl
  OVN_LOGDIR=/var/log/openvswitch
  OVN_ETCDIR=/etc/openvswitch
fi

OVS_RUNDIR=/var/run/openvswitch
OVS_LOGDIR=/var/log/openvswitch

# =========================================

setup_ovs_permissions() {
  if [ ${ovs_user_id:-XX} != "XX" ]; then
    chown -R ${ovs_user_id} /etc/openvswitch
    chown -R ${ovs_user_id} ${OVS_RUNDIR}
    chown -R ${ovs_user_id} ${OVS_LOGDIR}
    chown -R ${ovs_user_id} ${OVN_ETCDIR}
    chown -R ${ovs_user_id} ${OVN_RUNDIR}
    chown -R ${ovs_user_id} ${OVN_LOGDIR}
  fi
}

run_as_ovs_user_if_needed() {
  setup_ovs_permissions

  if [ ${ovs_user_id:-XX} != "XX" ]; then
    local uid=$(id -u "${ovs_user_id%:*}")
    local gid=$(id -g "${ovs_user_id%:*}")
    local groups=$(id -G "${ovs_user_id%:*}" | tr ' ' ',')

    setpriv --reuid $uid --regid $gid --groups $groups "$@"
    echo "run as: setpriv --reuid $uid --regid $gid --groups $groups $@"
  else
    "$@"
    echo "run as: $@"
  fi
}

# wait_for_event [attempts=<num>] function_to_call [arguments_to_function]
#
# Processes running inside the container should immediately start, so we
# shouldn't be making 80 attempts (default value). The "attempts=<num>"
# argument will help us in configuring that value.
wait_for_event() {
  retries=0
  sleeper=1
  attempts=80
  if [[ $1 =~ ^attempts= ]]; then
    eval $1
    shift
  fi
  while true; do
    $@
    if [[ $? != 0 ]]; then
      ((retries += 1))
      if [[ "${retries}" -gt ${attempts} ]]; then
        echo "error: $@ did not come up, exiting"
        exit 1
      fi
      echo "info: Waiting for $@ to come up, waiting ${sleeper}s ..."
      sleep ${sleeper}
      sleeper=5
    else
      if [[ "${retries}" != 0 ]]; then
        echo "$@ came up in ${retries} ${sleeper} sec tries"
      fi
      break
    fi
  done
}

# The ovnkube-db kubernetes service must be populated with OVN DB service endpoints
# before various OVN K8s containers can come up. This functions checks for that.
# If OVN dbs are configured to listen only on unix sockets, then there will not be
# OVN DB service endpoints.
ready_to_start_node() {
  get_ovn_db_vars
  if [[ $ovn_nbdb == "local" ]]; then
    return 0
  fi

  ovnkube_db_ep=$(get_ovnkube_zone_db_ep)
  echo "Getting the ${ovnkube_db_ep} ep"
  # See if ep is available ...
  IFS=" " read -a ovn_db_hosts <<<"$(kubectl --server=${K8S_APISERVER} --token=${k8s_token} --certificate-authority=${K8S_CACERT} \
    get ep -n ${ovn_kubernetes_namespace} ${ovnkube_db_ep} -o=jsonpath='{range .subsets[0].addresses[*]}{.ip}{" "}')"
  if [[ ${#ovn_db_hosts[@]} == 0 ]]; then
    return 1
  fi
  get_ovn_db_vars
  return 0
}
# wait_for_event ready_to_start_node

# check that daemonset version is among expected versions
check_ovn_daemonset_version() {
  ok=$1
  for v in ${ok}; do
    if [[ $v == ${ovn_daemonset_version} ]]; then
      return 0
    fi
  done
  echo "VERSION MISMATCH expect ${ok}, daemonset is version ${ovn_daemonset_version}"
  exit 1
}

get_ovn_db_vars() {
  ovn_nbdb_str=""
  ovn_sbdb_str=""
  for i in "${ovn_db_hosts[@]}"; do
    if [ -n "$ovn_nbdb_str" ]; then
      ovn_nbdb_str=${ovn_nbdb_str}","
      ovn_sbdb_str=${ovn_sbdb_str}","
    fi
    ip=$(bracketify $i)
    ovn_nbdb_str=${ovn_nbdb_str}${transport}://${ip}:${ovn_nb_port}
    ovn_sbdb_str=${ovn_sbdb_str}${transport}://${ip}:${ovn_sb_port}
  done
  # OVN_NORTH and OVN_SOUTH override derived host
  ovn_nbdb=${OVN_NORTH:-$ovn_nbdb_str}
  ovn_sbdb=${OVN_SOUTH:-$ovn_sbdb_str}

  echo ovn_nbdb=$ovn_nbdb
  echo ovn_sbdb=$ovn_sbdb
  # ovsdb server connection method <transport>:<host_address>:<port>
  ovn_nbdb_conn=$(echo ${ovn_nbdb} | sed 's;//;;g')
  ovn_sbdb_conn=$(echo ${ovn_sbdb} | sed 's;//;;g')
}

# OVS must be up before OVN comes up.
# This checks if OVS is up and running
ovs_ready() {
  for daemon in $(echo ovsdb-server ovs-vswitchd); do
    pidfile=${OVS_RUNDIR}/${daemon}.pid
    if [[ -f ${pidfile} ]]; then
      check_health $daemon $(cat $pidfile)
      if [[ $? == 0 ]]; then
        continue
      fi
    fi
    return 1
  done
  return 0
}

# Verify that the process is running either by checking for the PID in `ps` output
# or by using `ovs-appctl` utility for the processes that support it.
# $1 is the name of the process
process_ready() {
  case ${1} in
  "ovsdb-server" | "ovs-vswitchd")
    pidfile=${OVS_RUNDIR}/${1}.pid
    ;;
  *)
    pidfile=${OVN_RUNDIR}/${1}.pid
    ;;
  esac

  if [[ -f ${pidfile} ]]; then
    check_health $1 $(cat $pidfile)
    if [[ $? == 0 ]]; then
      return 0
    fi
  fi
  return 1
}

# continuously checks if process is healthy. Exits if process terminates.
# $1 is the name of the process
# $2 is the pid of an another process to kill before exiting
process_healthy() {
  case ${1} in
  "ovsdb-server" | "ovs-vswitchd")
    pid=$(cat ${OVS_RUNDIR}/${1}.pid)
    ;;
  *)
    pid=$(cat ${OVN_RUNDIR}/${1}.pid)
    ;;
  esac

  while true; do
    check_health $1 ${pid}
    if [[ $? != 0 ]]; then
      echo "=============== pid ${pid} terminated ========== "
      # kill the tail -f
      if [[ $2 != "" ]]; then
        kill $2
      fi
      exit 6
    fi
    sleep 15
  done
}

# checks for the health of the process either using `ps` or `ovs-appctl`
# $1 is the name of the process
# $2 is the process pid
check_health() {
  ctl_file=""
  case ${1} in
  "ovnkube" | "ovnkube-master" | "ovn-dbchecker" | "ovnkube-cluster-manager" | "ovnkube-controller" | "ovnkube-controller-with-node" | "ovnkube-identity" )
    # just check for presence of pid
    ;;
  "ovnnb_db" | "ovnsb_db")
    ctl_file=${OVN_RUNDIR}/${1}.ctl
    ;;
  "ovn-northd" | "ovn-controller")
    ctl_file=${OVN_RUNDIR}/${1}.${2}.ctl
    ;;
  "ovsdb-server" | "ovs-vswitchd")
    ctl_file=${OVS_RUNDIR}/${1}.${2}.ctl
    ;;
  *)
    echo "Unknown service ${1} specified. Exiting.. "
    exit 1
    ;;
  esac

  if [[ ${ctl_file} == "" ]]; then
    # no control file, so just do the PID check
    pid=${2}
    pidTest=$(ps ax | awk '{ print $1 }' | grep "^${pid:-XX}$")
    if [[ ${pid:-XX} == ${pidTest} ]]; then
      return 0
    fi
  else
    # use ovs-appctl to do the check
    ovs-appctl -t ${ctl_file} version >/dev/null
    if [[ $? == 0 ]]; then
      return 0
    fi
  fi

  return 1
}

display_file() {
  if [[ -f $3 ]]; then
    echo "====================== $1 pid "
    cat $2
    echo "====================== $1 log "
    cat $3
    echo " "
  fi
}

# pid and log file for each container
display() {
  echo "==================== display for ${ovn_pod_host}  =================== "
  date
  display_file "nb-ovsdb" ${OVN_RUNDIR}/ovnnb_db.pid ${OVN_LOGDIR}/ovsdb-server-nb.log
  display_file "sb-ovsdb" ${OVN_RUNDIR}/ovnsb_db.pid ${OVN_LOGDIR}/ovsdb-server-sb.log
  display_file "run-ovn-northd" ${OVN_RUNDIR}/ovn-northd.pid ${OVN_LOGDIR}/ovn-northd.log
  display_file "ovn-master" ${OVN_RUNDIR}/ovnkube-master.pid ${ovnkubelogdir}/ovnkube-master.log
  display_file "ovs-vswitchd" ${OVS_RUNDIR}/ovs-vswitchd.pid ${OVS_LOGDIR}/ovs-vswitchd.log
  display_file "ovsdb-server" ${OVS_RUNDIR}/ovsdb-server.pid ${OVS_LOGDIR}/ovsdb-server.log
  display_file "ovn-controller" ${OVN_RUNDIR}/ovn-controller.pid ${OVN_LOGDIR}/ovn-controller.log
  display_file "ovnkube" ${OVN_RUNDIR}/ovnkube.pid ${ovnkubelogdir}/ovnkube.log
  display_file "ovn-dbchecker" ${OVN_RUNDIR}/ovn-dbchecker.pid ${OVN_LOGDIR}/ovn-dbchecker.log
}

setup_cni() {
  cp -f /usr/libexec/cni/ovn-k8s-cni-overlay /opt/cni/bin/ovn-k8s-cni-overlay
}

display_version() {
  echo " =================== hostname: ${ovn_pod_host}"
  echo " =================== daemonset version ${ovn_daemonset_version}"
  if [[ -f /root/git_info ]]; then
    disp_ver=$(cat /root/git_info)
    echo " =================== Image built from ovn-kubernetes ${disp_ver}"
    return
  fi
}

display_env() {
  echo OVS_USER_ID ${ovs_user_id}
  echo OVS_OPTIONS ${ovs_options}
  echo OVN_NORTH ${ovn_nbdb}
  echo OVN_NORTHD_OPTS ${ovn_northd_opts}
  echo OVN_SOUTH ${ovn_sbdb}
  echo OVN_CONTROLLER_OPTS ${ovn_controller_opts}
  echo OVN_LOGLEVEL_CONTROLLER ${ovn_loglevel_controller}
  echo OVN_GATEWAY_MODE ${ovn_gateway_mode}
  echo OVN_GATEWAY_OPTS ${ovn_gateway_opts}
  echo OVN_GATEWAY_ROUTER_SUBNET ${ovn_gateway_router_subnet}
  echo OVN_NET_CIDR ${net_cidr}
  echo OVN_SVC_CIDR ${svc_cidr}
  echo OVN_NB_PORT ${ovn_nb_port}
  echo OVN_SB_PORT ${ovn_sb_port}
  echo K8S_APISERVER ${K8S_APISERVER}
  echo OVNKUBE_LOGLEVEL ${ovnkube_loglevel}
  echo OVN_DAEMONSET_VERSION ${ovn_daemonset_version}
  echo OVNKUBE_NODE_MODE ${ovnkube_node_mode}
  echo OVN_ENCAP_IP ${ovn_encap_ip}
  echo ovnkube.sh version ${ovnkube_version}
  echo OVN_HOST_NETWORK_NAMESPACE ${ovn_host_network_namespace}
}

ovn_debug() {
  wait_for_event attempts=3 ready_to_start_node
  echo "ovn_nbdb ${ovn_nbdb}   ovn_sbdb ${ovn_sbdb}"
  echo "ovn_nbdb_conn ${ovn_nbdb_conn}"
  echo "ovn_sbdb_conn ${ovn_sbdb_conn}"

  # get ovs/ovn info from the node for debug purposes
  echo "=========== ovn_debug   hostname: ${ovn_pod_host} ============="
  echo "=========== ovn-nbctl --db=${ovn_nbdb_conn} show ============="
  ovn-nbctl --db=${ovn_nbdb_conn} show
  echo " "
  echo "=========== ovn-nbctl list ACL ============="
  ovn-nbctl --db=${ovn_nbdb_conn} list ACL
  echo " "
  echo "=========== ovn-nbctl list address_set ============="
  ovn-nbctl --db=${ovn_nbdb_conn} list address_set
  echo " "
  echo "=========== ovs-vsctl show ============="
  ovs-vsctl show
  echo " "
  echo "=========== ovs-ofctl -O OpenFlow13 dump-ports br-int ============="
  ovs-ofctl -O OpenFlow13 dump-ports br-int
  echo " "
  echo "=========== ovs-ofctl -O OpenFlow13 dump-ports-desc br-int ============="
  ovs-ofctl -O OpenFlow13 dump-ports-desc br-int
  echo " "
  echo "=========== ovs-ofctl dump-flows br-int ============="
  ovs-ofctl dump-flows br-int
  echo " "
  echo "=========== ovn-sbctl --db=${ovn_sbdb_conn} show ============="
  ovn-sbctl --db=${ovn_sbdb_conn} show
  echo " "
  echo "=========== ovn-sbctl --db=${ovn_sbdb_conn} lflow-list ============="
  ovn-sbctl --db=${ovn_sbdb_conn} lflow-list
  echo " "
  echo "=========== ovn-sbctl --db=${ovn_sbdb_conn} list datapath ============="
  ovn-sbctl --db=${ovn_sbdb_conn} list datapath
  echo " "
  echo "=========== ovn-sbctl --db=${ovn_sbdb_conn} list port_binding ============="
  ovn-sbctl --db=${ovn_sbdb_conn} list port_binding
}

ovs-server() {
  # start ovs ovsdb-server and ovs-vswitchd
  set -euo pipefail

  # if another process is listening on the cni-server socket, wait until it exits
  trap 'kill $(jobs -p); exit 0' TERM
  retries=0
  while true; do
    if /usr/share/openvswitch/scripts/ovs-ctl status >/dev/null; then
      echo "warning: Another process is currently managing OVS, waiting 10s ..." 2>&1
      sleep 10 &
      wait
      ((retries += 1))
    else
      break
    fi
    if [[ "${retries}" -gt 60 ]]; then
      echo "error: Another process is currently managing OVS, exiting" 2>&1
      exit 1
    fi
  done
  rm -f ${OVS_RUNDIR}/ovs-vswitchd.pid
  rm -f ${OVS_RUNDIR}/ovsdb-server.pid

  # launch OVS
  function quit() {
    /usr/share/openvswitch/scripts/ovs-ctl stop
    exit 1
  }
  trap quit SIGTERM

  setup_ovs_permissions

  USER_ARGS=""
  if [ ${ovs_user_id:-XX} != "XX" ]; then
    USER_ARGS="--ovs-user=${ovs_user_id}"
  fi

  /usr/share/openvswitch/scripts/ovs-ctl start --no-ovs-vswitchd \
    --system-id=random ${ovs_options} ${USER_ARGS} "$@"

  # Restrict the number of pthreads ovs-vswitchd creates to reduce the
  # amount of RSS it uses on hosts with many cores
  # https://bugzilla.redhat.com/show_bug.cgi?id=1571379
  # https://bugzilla.redhat.com/show_bug.cgi?id=1572797
  if [[ $(nproc) -gt 12 ]]; then
    ovs-vsctl --no-wait set Open_vSwitch . other_config:n-revalidator-threads=4
    ovs-vsctl --no-wait set Open_vSwitch . other_config:n-handler-threads=10
  fi
  /usr/share/openvswitch/scripts/ovs-ctl start --no-ovsdb-server \
    --system-id=random ${ovs_options} ${USER_ARGS} "$@"

  tail --follow=name ${OVS_LOGDIR}/ovs-vswitchd.log ${OVS_LOGDIR}/ovsdb-server.log &
  ovs_tail_pid=$!
  sleep 10
  while true; do
    if ! /usr/share/openvswitch/scripts/ovs-ctl status >/dev/null; then
      echo "OVS seems to have crashed, exiting"
      kill ${ovs_tail_pid}
      quit
    fi
    sleep 15
  done
}

cleanup-ovs-server() {
  echo "=============== time: $(date +%d-%m-%H:%M:%S:%N) cleanup-ovs-server (wait for ovn-node to exit) ======="
  retries=0
  while [[ ${retries} -lt 80 ]]; do
    if [[ ! -e ${OVN_RUNDIR}/ovnkube.pid ]]; then
      break
    fi
    echo "=============== time: $(date +%d-%m-%H:%M:%S:%N) cleanup-ovs-server ovn-node still running, wait) ======="
    sleep 1
    ((retries += 1))
  done
  echo "=============== time: $(date +%d-%m-%H:%M:%S:%N) cleanup-ovs-server (ovs-ctl stop) ======="
  /usr/share/openvswitch/scripts/ovs-ctl stop
}

# set the ovnkube_db endpoint for other pods to query the OVN DB IP
set_ovnkube_db_ep() {
  ips=("$@")

  ovn_zone=$(get_node_zone)
  ovnkube_db_ep=$(get_ovnkube_zone_db_ep)
  echo "=============== setting ${ovnkube_db_ep} endpoints to ${ips[@]}"
  # create a new endpoint for the headless onvkube-db service without selectors
  kubectl --server=${K8S_APISERVER} --token=${k8s_token} --certificate-authority=${K8S_CACERT} apply -f - <<EOF
apiVersion: v1
kind: Endpoints
metadata:
  name: ${ovnkube_db_ep}
  namespace: ${ovn_kubernetes_namespace}
subsets:
  - addresses:
$(for ip in ${ips[@]}; do printf "    - ip: ${ip}\n"; done)
    ports:
    - name: north
      port: ${ovn_nb_port}
      protocol: TCP
    - name: south
      port: ${ovn_sb_port}
      protocol: TCP
EOF
  if [[ $? != 0 ]]; then
    echo "Failed to create endpoint with host(s) ${ips[@]} for ${ovnkube_db_ep} service"
    exit 1
  fi
}

function memory_trim_on_compaction_supported {
  if [[ $1 == "nbdb" ]]; then
    mem_trim_check=$(ovn-appctl -t ${OVN_RUNDIR}/ovnnb_db.ctl list-commands | grep "memory-trim-on-compaction")
  elif [[ $1 == "sbdb"  ]]; then
    mem_trim_check=$(ovn-appctl -t ${OVN_RUNDIR}/ovnsb_db.ctl list-commands | grep "memory-trim-on-compaction")
  fi
  if [[ ${mem_trim_check} != "" ]]; then
    return $(/bin/true)
  else
    return $(/bin/false)
  fi
}

function get_node_zone() {
  zone=$(kubectl --subresource=status --server=${K8S_APISERVER} --token=${k8s_token} --certificate-authority=${K8S_CACERT} \
     get node ${K8S_NODE} -o=jsonpath={'.metadata.labels.k8s\.ovn\.org/zone-name'})
  if [ "$zone" == "" ]; then
    zone="global"
  fi
  echo "$zone"
}

function get_ovnkube_zone_db_ep() {
  zone=$(get_node_zone)
  if [ "$zone" == "global" ]; then
      echo "ovnkube-db"
  else
      echo "ovnkube-db-$zone"
  fi
}

# v3 - run nb_ovsdb in a separate container
nb-ovsdb() {
  trap 'ovsdb_cleanup nb' TERM
  check_ovn_daemonset_version "3"
  rm -f ${OVN_RUNDIR}/ovnnb_db.pid

  if [[ ${ovn_db_host} == "" ]]; then
    echo "The IP address of the host $(hostname) could not be determined. Exiting..."
    exit 1
  fi

  ovn_zone=$(get_node_zone)
  echo "Node ${K8S_NODE} zone is $ovn_zone"

  echo "=============== run nb_ovsdb ========== MASTER ONLY"
  run_as_ovs_user_if_needed \
    ${OVNCTL_PATH} run_nb_ovsdb --no-monitor \
    --ovn-nb-log="${ovn_loglevel_nb}" &

  wait_for_event attempts=3 process_ready ovnnb_db
  echo "=============== nb-ovsdb ========== RUNNING"

  # setting northd probe interval
  set_northd_probe_interval
  [[ "yes" == ${OVN_SSL_ENABLE} ]] && {
    ovn-nbctl set-ssl ${ovn_nb_pk} ${ovn_nb_cert} ${ovn_ca_cert}
    echo "=============== nb-ovsdb ========== reconfigured for SSL"
  }
 [[ "true" == "${ENABLE_IPSEC}" ]] && {
    ovn-nbctl set nb_global . ipsec=true
    echo "=============== nb-ovsdb ========== reconfigured for ipsec"
  }

  ovn-nbctl set NB_Global . name=${ovn_zone}
  ovn-nbctl set NB_Global . options:name=${ovn_zone}

  ovn-nbctl --inactivity-probe=0 set-connection p${transport}:${ovn_nb_port}:$(bracketify ${ovn_db_host})
  if memory_trim_on_compaction_supported "nbdb"
  then
    # Enable NBDB memory trimming on DB compaction, Every 10mins DBs are compacted
    # memory on the heap is freed, when enable memory trimmming freed memory will go back to OS.
    ovn-appctl -t ${OVN_RUNDIR}/ovnnb_db.ctl ovsdb-server/memory-trim-on-compaction on
  fi
  tail --follow=name ${OVN_LOGDIR}/ovsdb-server-nb.log &
  ovn_tail_pid=$!
  process_healthy ovnnb_db ${ovn_tail_pid}
  echo "=============== run nb_ovsdb ========== terminated"
}

# v3 - run sb_ovsdb in a separate container
sb-ovsdb() {
  trap 'ovsdb_cleanup sb' TERM
  check_ovn_daemonset_version "3"
  rm -f ${OVN_RUNDIR}/ovnsb_db.pid

  if [[ ${ovn_db_host} == "" ]]; then
    echo "The IP address of the host $(hostname) could not be determined. Exiting..."
    exit 1
  fi

  echo "=============== run sb_ovsdb ========== MASTER ONLY"
  run_as_ovs_user_if_needed \
    ${OVNCTL_PATH} run_sb_ovsdb --no-monitor \
    --ovn-sb-log="${ovn_loglevel_sb}" &

  wait_for_event attempts=3 process_ready ovnsb_db
  echo "=============== sb-ovsdb ========== RUNNING"

  [[ "yes" == ${OVN_SSL_ENABLE} ]] && {
    ovn-sbctl set-ssl ${ovn_sb_pk} ${ovn_sb_cert} ${ovn_ca_cert}
    echo "=============== sb-ovsdb ========== reconfigured for SSL"
  }
  ovn-sbctl --inactivity-probe=0 set-connection p${transport}:${ovn_sb_port}:$(bracketify ${ovn_db_host})

  # create the ovnkube-db endpoints
  wait_for_event attempts=10 check_ovnkube_db_ep ${ovn_db_host} ${ovn_nb_port}
  set_ovnkube_db_ep ${ovn_db_host}
  if memory_trim_on_compaction_supported "sbdb"
  then
    # Enable SBDB memory trimming on DB compaction, Every 10mins DBs are compacted
    # memory on the heap is freed, when enable memory trimmming freed memory will go back to OS.
    ovn-appctl -t ${OVN_RUNDIR}/ovnsb_db.ctl ovsdb-server/memory-trim-on-compaction on
  fi
  tail --follow=name ${OVN_LOGDIR}/ovsdb-server-sb.log &
  ovn_tail_pid=$!

  process_healthy ovnsb_db ${ovn_tail_pid}
  echo "=============== run sb_ovsdb ========== terminated"
}

# v3 - Runs ovn-dbchecker on ovnkube-db pod.
ovn-dbchecker() {
  trap 'kill $(jobs -p); exit 0' TERM
  check_ovn_daemonset_version "3"
  rm -f ${OVN_RUNDIR}/ovn-dbchecker.pid

  # wait for ready_to_start_node
  echo "=============== ovn-dbchecker - (wait for ready_to_start_node)"
  wait_for_event ready_to_start_node
  echo "ovn_nbdb ${ovn_nbdb}   ovn_sbdb ${ovn_sbdb}"

  # wait for nb-ovsdb and sb-ovsdb to start
  echo "=============== ovn-dbchecker (wait for nb-ovsdb) ========== OVNKUBE_DB"
  wait_for_event attempts=15 process_ready ovnnb_db

  echo "=============== ovn-dbchecker (wait for sb-ovsdb) ========== OVNKUBE_DB"
  wait_for_event attempts=15 process_ready ovnsb_db

  local ovn_db_ssl_opts=""
  [[ "yes" == ${OVN_SSL_ENABLE} ]] && {
    ovn_db_ssl_opts="
        --nb-client-privkey ${ovn_controller_pk}
        --nb-client-cert ${ovn_controller_cert}
        --nb-client-cacert ${ovn_ca_cert}
        --nb-cert-common-name ${ovn_controller_cname}
        --sb-client-privkey ${ovn_controller_pk}
        --sb-client-cert ${ovn_controller_cert}
        --sb-client-cacert ${ovn_ca_cert}
        --sb-cert-common-name ${ovn_controller_cname}
      "
  }

  echo "=============== ovn-dbchecker ========== OVNKUBE_DB"
  /usr/bin/ovndbchecker \
    --nb-address=${ovn_nbdb} --sb-address=${ovn_sbdb} \
    ${ovn_db_ssl_opts} \
    --loglevel=${ovnkube_loglevel} \
    --logfile-maxsize=${ovnkube_logfile_maxsize} \
    --logfile-maxbackups=${ovnkube_logfile_maxbackups} \
    --logfile-maxage=${ovnkube_logfile_maxage} \
    --pidfile ${OVN_RUNDIR}/ovn-dbchecker.pid \
    --logfile /var/log/ovn-kubernetes/ovn-dbchecker.log &

  echo "=============== ovn-dbchecker ========== running"
  wait_for_event attempts=3 process_ready ovn-dbchecker

  process_healthy ovn-dbchecker
  exit 11
}

# v3 - run nb_ovsdb in a separate container listening only on
# unix sockets
local-nb-ovsdb() {
  trap 'ovsdb_cleanup nb' TERM
  check_ovn_daemonset_version "3"
  rm -f ${OVN_RUNDIR}/ovnnb_db.pid

  echo "=============== run nb-ovsdb (unix sockets only) =========="
  run_as_ovs_user_if_needed \
    ${OVNCTL_PATH} run_nb_ovsdb --no-monitor \
    --ovn-nb-log="${ovn_loglevel_nb}" &

  wait_for_event attempts=3 process_ready ovnnb_db
  echo "=============== nb-ovsdb (unix sockets only) ========== RUNNING"

  ovn-nbctl set NB_Global . name=${K8S_NODE}
  ovn-nbctl set NB_Global . options:name=${K8S_NODE}

  tail --follow=name ${OVN_LOGDIR}/ovsdb-server-nb.log &
  ovn_tail_pid=$!

  process_healthy ovnnb_db ${ovn_tail_pid}
  echo "=============== run nb-ovsdb (unix sockets only) ========== terminated"
}

# v3 - run sb_ovsdb in a separate container listening only on
# unix sockets
local-sb-ovsdb() {
  trap 'ovsdb_cleanup sb' TERM
  check_ovn_daemonset_version "3"
  rm -f ${OVN_RUNDIR}/ovnsb_db.pid

  echo "=============== run sb-ovsdb (unix sockets only) ========== "
  run_as_ovs_user_if_needed \
    ${OVNCTL_PATH} run_sb_ovsdb --no-monitor \
    --ovn-sb-log="${ovn_loglevel_sb}" &

  wait_for_event attempts=3 process_ready ovnsb_db
  echo "=============== sb-ovsdb (unix sockets only) ========== RUNNING"

  tail --follow=name ${OVN_LOGDIR}/ovsdb-server-sb.log &
  ovn_tail_pid=$!

  process_healthy ovnsb_db ${ovn_tail_pid}
  echo "=============== run sb-ovsdb (unix sockets only) ========== terminated"
}

# v3 - Runs northd on master. Does not run nb_ovsdb, and sb_ovsdb
run-ovn-northd() {
  trap 'ovs-appctl -t ovn-northd exit >/dev/null 2>&1; exit 0' TERM
  check_ovn_daemonset_version "3"
  rm -f ${OVN_RUNDIR}/ovn-northd.pid
  rm -f ${OVN_RUNDIR}/ovn-northd.*.ctl

  echo "=============== run-ovn-northd (wait for ready_to_start_node)"
  wait_for_event ready_to_start_node

  echo "=============== run_ovn_northd ========== MASTER ONLY"
  echo "ovn_nbdb ${ovn_nbdb}   ovn_sbdb ${ovn_sbdb}"
  echo "ovn_northd_opts=${ovn_northd_opts}"
  echo "ovn_loglevel_northd=${ovn_loglevel_northd}"

  # no monitor (and no detach), start northd which connects to the
  # ovnkube-db service
  local ovn_northd_ssl_opts=""
  [[ "yes" == ${OVN_SSL_ENABLE} ]] && {
    ovn_northd_ssl_opts="
        --ovn-northd-ssl-key=${ovn_northd_pk}
        --ovn-northd-ssl-cert=${ovn_northd_cert}
        --ovn-northd-ssl-ca-cert=${ovn_ca_cert}
     "
  }

  ovn_dbs=""
  if [[ $ovn_nbdb != "local" ]]; then
      ovn_dbs="--ovn-northd-nb-db=${ovn_nbdb_conn}"
  fi
  if [[ $ovn_sbdb != "local" ]]; then
      ovn_dbs="${ovn_dbs} --ovn-northd-sb-db=${ovn_sbdb_conn}"
  fi

  run_as_ovs_user_if_needed \
    ${OVNCTL_PATH} start_northd \
    --no-monitor --ovn-manage-ovsdb=no \
    ${ovn_dbs} \
    ${ovn_northd_ssl_opts} \
    --ovn-northd-log="${ovn_loglevel_northd}" \
    ${ovn_northd_opts}

  wait_for_event attempts=3 process_ready ovn-northd
  echo "=============== run_ovn_northd ========== RUNNING"

  tail --follow=name ${OVN_LOGDIR}/ovn-northd.log &
  ovn_tail_pid=$!

  process_healthy ovn-northd ${ovn_tail_pid}
  exit 8
}

# v3 -  run ovnkube-identity
ovnkube-identity() {
    trap 'kill $(jobs -p); exit 0' TERM
    check_ovn_daemonset_version "3"
    rm -f ${OVN_RUNDIR}/ovnkube-identity.pid

    ovnkube_enable_interconnect_flag=
    if [[ ${ovn_enable_interconnect} == "true" ]]; then
      ovnkube_enable_interconnect_flag="--enable-interconnect"
    fi

    ovnkube_enable_hybrid_overlay_flag=
    if [[ ${ovn_hybrid_overlay_enable} == "true" ]]; then
      ovnkube_enable_hybrid_overlay_flag="--enable-hybrid-overlay"
    fi

    # extra-allowed-user:
    #   ovnkube-master service account - required for compact mode
    #   ovnkube-cluster-manager service account - required for multi-homing
    exec /usr/bin/ovnkube-identity  --k8s-apiserver="${K8S_APISERVER}" \
    --webhook-cert-dir="/etc/webhook-cert" \
    ${ovnkube_enable_interconnect_flag} \
    ${ovnkube_enable_hybrid_overlay_flag} \
    --extra-allowed-user="system:serviceaccount:ovn-kubernetes:ovnkube-cluster-manager" \
    --extra-allowed-user="system:serviceaccount:ovn-kubernetes:ovnkube-master" \
    --loglevel="${ovnkube_loglevel}"

    exit 9
}

# v3 - run ovnkube --master (both cluster-manager and ovnkube-controller)
ovn-master() {
  trap 'kill $(jobs -p); exit 0' TERM
  check_ovn_daemonset_version "3"
  rm -f ${OVN_RUNDIR}/ovnkube-master.pid

  echo "=============== ovn-master (wait for ready_to_start_node) ========== MASTER ONLY"
  wait_for_event ready_to_start_node
  echo "ovn_nbdb ${ovn_nbdb}   ovn_sbdb ${ovn_sbdb}"

  # wait for northd to start
  wait_for_event process_ready ovn-northd

  # wait for ovs-servers to start since ovn-master sets some fields in OVS DB
  echo "=============== ovn-master - (wait for ovs)"
  wait_for_event ovs_ready

  hybrid_overlay_flags=
  if [[ ${ovn_hybrid_overlay_enable} == "true" ]]; then
    hybrid_overlay_flags="--enable-hybrid-overlay"
    if [[ -n "${ovn_hybrid_overlay_net_cidr}" ]]; then
      hybrid_overlay_flags="${hybrid_overlay_flags} --hybrid-overlay-cluster-subnets=${ovn_hybrid_overlay_net_cidr}"
    fi
  fi
  disable_snat_multiple_gws_flag=
  if [[ ${ovn_disable_snat_multiple_gws} == "true" ]]; then
      disable_snat_multiple_gws_flag="--disable-snat-multiple-gws"
  fi

  disable_forwarding_flag=
  if [[ ${ovn_disable_forwarding} == "true" ]]; then
      disable_forwarding_flag="--disable-forwarding"
  fi

  disable_pkt_mtu_check_flag=
  if [[ ${ovn_disable_pkt_mtu_check} == "true" ]]; then
      disable_pkt_mtu_check_flag="--disable-pkt-mtu-check"
  fi

  empty_lb_events_flag=
  if [[ ${ovn_empty_lb_events} == "true" ]]; then
      empty_lb_events_flag="--ovn-empty-lb-events"
  fi

  ovn_v4_join_subnet_opt=
  if [[ -n ${ovn_v4_join_subnet} ]]; then
      ovn_v4_join_subnet_opt="--gateway-v4-join-subnet=${ovn_v4_join_subnet}"
  fi

  ovn_v6_join_subnet_opt=
  if [[ -n ${ovn_v6_join_subnet} ]]; then
      ovn_v6_join_subnet_opt="--gateway-v6-join-subnet=${ovn_v6_join_subnet}"
  fi

  ovn_v4_masquerade_subnet_opt=
  if [[ -n ${ovn_v4_masquerade_subnet} ]]; then
      ovn_v4_masquerade_subnet_opt="--gateway-v4-masquerade-subnet=${ovn_v4_masquerade_subnet}"
  fi

  ovn_v6_masquerade_subnet_opt=
  if [[ -n ${ovn_v6_masquerade_subnet} ]]; then
      ovn_v6_masquerade_subnet_opt="--gateway-v6-masquerade-subnet=${ovn_v6_masquerade_subnet}"
  fi

  local ovn_master_ssl_opts=""
  [[ "yes" == ${OVN_SSL_ENABLE} ]] && {
    ovn_master_ssl_opts="
        --nb-client-privkey ${ovn_controller_pk}
        --nb-client-cert ${ovn_controller_cert}
        --nb-client-cacert ${ovn_ca_cert}
        --nb-cert-common-name ${ovn_controller_cname}
        --sb-client-privkey ${ovn_controller_pk}
        --sb-client-cert ${ovn_controller_cert}
        --sb-client-cacert ${ovn_ca_cert}
        --sb-cert-common-name ${ovn_controller_cname}
      "
  }

  libovsdb_client_logfile_flag=
  if [[ -n ${ovnkube_libovsdb_client_logfile} ]]; then
      libovsdb_client_logfile_flag="--libovsdblogfile ${ovnkube_libovsdb_client_logfile}"
  fi

  ovn_acl_logging_rate_limit_flag=
  if [[ -n ${ovn_acl_logging_rate_limit} ]]; then
      ovn_acl_logging_rate_limit_flag="--acl-logging-rate-limit ${ovn_acl_logging_rate_limit}"
  fi

  multicast_enabled_flag=
  if [[ ${ovn_multicast_enable} == "true" ]]; then
      multicast_enabled_flag="--enable-multicast"
  fi

  anp_enabled_flag=
  if [[ ${ovn_admin_network_policy_enable} == "true" ]]; then
      anp_enabled_flag="--enable-admin-network-policy"
  fi

  egressip_enabled_flag=
  if [[ ${ovn_egressip_enable} == "true" ]]; then
      egressip_enabled_flag="--enable-egress-ip"
  fi

  egressip_healthcheck_port_flag=
  if [[ -n "${ovn_egress_ip_healthcheck_port}" ]]; then
      egressip_healthcheck_port_flag="--egressip-node-healthcheck-port=${ovn_egress_ip_healthcheck_port}"
  fi

  egressfirewall_enabled_flag=
  if [[ ${ovn_egressfirewall_enable} == "true" ]]; then
	  egressfirewall_enabled_flag="--enable-egress-firewall"
  fi
  echo "egressfirewall_enabled_flag=${egressfirewall_enabled_flag}"

  egressqos_enabled_flag=
  if [[ ${ovn_egressqos_enable} == "true" ]]; then
	  egressqos_enabled_flag="--enable-egress-qos"
  fi

  multi_network_enabled_flag=
  if [[ ${ovn_multi_network_enable} == "true" ]]; then
	  multi_network_enabled_flag="--enable-multi-network --enable-multi-networkpolicy"
  fi
  echo "multi_network_enabled_flag=${multi_network_enabled_flag}"

  egressservice_enabled_flag=
  if [[ ${ovn_egressservice_enable} == "true" ]]; then
	  egressservice_enabled_flag="--enable-egress-service"
  fi
  echo "egressservice_enabled_flag=${egressservice_enabled_flag}"

  ovnkube_master_metrics_bind_address="${metrics_endpoint_ip}:9409"
  local ovnkube_metrics_tls_opts=""
  if [[ ${OVNKUBE_METRICS_PK} != "" && ${OVNKUBE_METRICS_CERT} != "" ]]; then
    ovnkube_metrics_tls_opts="
        --node-server-privkey ${OVNKUBE_METRICS_PK}
        --node-server-cert ${OVNKUBE_METRICS_CERT}
      "
  fi

  ovnkube_config_duration_enable_flag=
  if [[ ${ovnkube_config_duration_enable} == "true" ]]; then
    ovnkube_config_duration_enable_flag="--metrics-enable-config-duration"
  fi
  echo "ovnkube_config_duration_enable_flag: ${ovnkube_config_duration_enable_flag}"

  ovnkube_metrics_scale_enable_flag=
  if [[ ${ovnkube_metrics_scale_enable} == "true" ]]; then
    ovnkube_metrics_scale_enable_flag="--metrics-enable-scale --metrics-enable-pprof"
  fi
  echo "ovnkube_metrics_scale_enable_flag: ${ovnkube_metrics_scale_enable_flag}"
  
  ovn_stateless_netpol_enable_flag=
  if [[ ${ovn_stateless_netpol_enable} == "true" ]]; then
          ovn_stateless_netpol_enable_flag="--enable-stateless-netpol"
  fi
  echo "ovn_stateless_netpol_enable_flag: ${ovn_stateless_netpol_enable_flag}"

  ovnkube_enable_multi_external_gateway_flag=
  if [[ ${ovn_enable_multi_external_gateway} == "true" ]]; then
	  ovnkube_enable_multi_external_gateway_flag="--enable-multi-external-gateway"
  fi
  echo "ovnkube_enable_multi_external_gateway_flag=${ovnkube_enable_multi_external_gateway_flag}"

  init_node_flags=
  if [[ ${ovnkube_compact_mode_enable} == "true" ]]; then
    init_node_flags="--init-node ${K8S_NODE} --nodeport"
    echo "init_node_flags: ${init_node_flags}"
    echo "=============== ovn-master ========== MASTER and NODE"
  else
    echo "=============== ovn-master ========== MASTER ONLY"
  fi

  /usr/bin/ovnkube --init-master ${K8S_NODE} \
    ${anp_enabled_flag} \
    ${disable_forwarding_flag} \
    ${disable_snat_multiple_gws_flag} \
    ${egressfirewall_enabled_flag} \
    ${egressip_enabled_flag} \
    ${egressip_healthcheck_port_flag} \
    ${egressqos_enabled_flag} \
    ${egressservice_enabled_flag} \
    ${empty_lb_events_flag} \
    ${hybrid_overlay_flags} \
    ${init_node_flags} \
    ${libovsdb_client_logfile_flag} \
    ${multicast_enabled_flag} \
    ${multi_network_enabled_flag} \
    ${ovn_acl_logging_rate_limit_flag} \
    ${ovnkube_config_duration_enable_flag} \
    ${ovnkube_enable_multi_external_gateway_flag} \
    ${ovnkube_metrics_scale_enable_flag} \
    ${ovnkube_metrics_tls_opts} \
    ${ovn_master_ssl_opts} \
    ${ovn_stateless_netpol_enable_flag} \
    ${ovn_v4_join_subnet_opt} \
    ${ovn_v4_masquerade_subnet_opt} \
    ${ovn_v6_join_subnet_opt} \
    ${ovn_v6_masquerade_subnet_opt} \
    --cluster-subnets ${net_cidr} --k8s-service-cidr=${svc_cidr} \
    --gateway-mode=${ovn_gateway_mode} ${ovn_gateway_opts} \
    --host-network-namespace ${ovn_host_network_namespace} \
    --logfile-maxage=${ovnkube_logfile_maxage} \
    --logfile-maxbackups=${ovnkube_logfile_maxbackups} \
    --logfile-maxsize=${ovnkube_logfile_maxsize} \
    --logfile /var/log/ovn-kubernetes/ovnkube-master.log \
    --loglevel=${ovnkube_loglevel} \
    --metrics-bind-address ${ovnkube_master_metrics_bind_address} \
    --nb-address=${ovn_nbdb} --sb-address=${ovn_sbdb} \
    --pidfile ${OVN_RUNDIR}/ovnkube-master.pid &

  echo "=============== ovn-master ========== running"
  wait_for_event attempts=3 process_ready ovnkube-master
  if [[ ${ovnkube_compact_mode_enable} == "true" ]] && [[ ${ovnkube_node_mode} != "dpu" ]]; then
    setup_cni
  fi

  process_healthy ovnkube-master
  exit 9
}

# v3 - run ovnkube --ovnkube-controller
ovnkube-controller() {
  trap 'kill $(jobs -p); exit 0' TERM
  check_ovn_daemonset_version "3"
  rm -f ${OVN_RUNDIR}/ovnkube-controller.pid

  echo "=============== ovnkube-controller (wait for ready_to_start_node) =========="
  wait_for_event ready_to_start_node
  echo "ovn_nbdb ${ovn_nbdb}   ovn_sbdb ${ovn_sbdb}"

  # wait for northd to start
  wait_for_event process_ready ovn-northd

  # wait for ovs-servers to start since ovn-master sets some fields in OVS DB
  echo "=============== ovnkube-controller - (wait for ovs)"
  wait_for_event ovs_ready

  hybrid_overlay_flags=
  if [[ ${ovn_hybrid_overlay_enable} == "true" ]]; then
    hybrid_overlay_flags="--enable-hybrid-overlay"
    if [[ -n "${ovn_hybrid_overlay_net_cidr}" ]]; then
      hybrid_overlay_flags="${hybrid_overlay_flags} --hybrid-overlay-cluster-subnets=${ovn_hybrid_overlay_net_cidr}"
    fi
  fi
  echo "hybrid_overlay_flags=${hybrid_overlay_flags}"

  disable_snat_multiple_gws_flag=
  if [[ ${ovn_disable_snat_multiple_gws} == "true" ]]; then
      disable_snat_multiple_gws_flag="--disable-snat-multiple-gws"
  fi
  echo "disable_snat_multiple_gws_flag=${disable_snat_multiple_gws_flag}"

  ovn_encap_port_flag=
  if [[ -n "${ovn_encap_port}" ]]; then
      ovn_encap_port_flag="--encap-port=${ovn_encap_port}"
  fi
  echo "ovn_encap_port_flag=${ovn_encap_port_flag}"

  disable_pkt_mtu_check_flag=
  if [[ ${ovn_disable_pkt_mtu_check} == "true" ]]; then
      disable_pkt_mtu_check_flag="--disable-pkt-mtu-check"
  fi
  echo "disable_pkt_mtu_check_flag=${disable_pkt_mtu_check_flag}"

  empty_lb_events_flag=
  if [[ ${ovn_empty_lb_events} == "true" ]]; then
      empty_lb_events_flag="--ovn-empty-lb-events"
  fi
  echo "empty_lb_events_flag=${empty_lb_events_flag}"

  ovn_v4_join_subnet_opt=
  if [[ -n ${ovn_v4_join_subnet} ]]; then
      ovn_v4_join_subnet_opt="--gateway-v4-join-subnet=${ovn_v4_join_subnet}"
  fi
  echo "ovn_v4_join_subnet_opt=${ovn_v4_join_subnet_opt}"

  ovn_v6_join_subnet_opt=
  if [[ -n ${ovn_v6_join_subnet} ]]; then
      ovn_v6_join_subnet_opt="--gateway-v6-join-subnet=${ovn_v6_join_subnet}"
  fi
  echo "ovn_v6_join_subnet_opt=${ovn_v6_join_subnet_opt}"

  ovn_v4_masquerade_subnet_opt=
  if [[ -n ${ovn_v4_masquerade_subnet} ]]; then
      ovn_v4_masquerade_subnet_opt="--gateway-v4-masquerade-subnet=${ovn_v4_masquerade_subnet}"
  fi
  echo "ovn_v4_masquerade_subnet_opt=${ovn_v4_masquerade_subnet_opt}"

  ovn_v6_masquerade_subnet_opt=
  if [[ -n ${ovn_v6_masquerade_subnet} ]]; then
      ovn_v6_masquerade_subnet_opt="--gateway-v6-masquerade-subnet=${ovn_v6_masquerade_subnet}"
  fi
  echo "ovn_v6_masquerade_subnet_opt=${ovn_v6_masquerade_subnet_opt}"

  local ovn_master_ssl_opts=""
  [[ "yes" == ${OVN_SSL_ENABLE} ]] && {
    ovn_master_ssl_opts="
        --nb-client-privkey ${ovn_controller_pk}
        --nb-client-cert ${ovn_controller_cert}
        --nb-client-cacert ${ovn_ca_cert}
        --nb-cert-common-name ${ovn_controller_cname}
        --sb-client-privkey ${ovn_controller_pk}
        --sb-client-cert ${ovn_controller_cert}
        --sb-client-cacert ${ovn_ca_cert}
        --sb-cert-common-name ${ovn_controller_cname}
      "
  }
  echo "ovn_master_ssl_opts=${ovn_master_ssl_opts}"

  libovsdb_client_logfile_flag=
  if [[ -n ${ovnkube_libovsdb_client_logfile} ]]; then
      libovsdb_client_logfile_flag="--libovsdblogfile ${ovnkube_libovsdb_client_logfile}"
  fi

  ovn_acl_logging_rate_limit_flag=
  if [[ -n ${ovn_acl_logging_rate_limit} ]]; then
      ovn_acl_logging_rate_limit_flag="--acl-logging-rate-limit ${ovn_acl_logging_rate_limit}"
  fi
  echo "ovn_acl_logging_rate_limit_flag=${ovn_acl_logging_rate_limit_flag}"

  multicast_enabled_flag=
  if [[ ${ovn_multicast_enable} == "true" ]]; then
      multicast_enabled_flag="--enable-multicast"
  fi
  echo "multicast_enabled_flag=${multicast_enabled_flag}"

  anp_enabled_flag=
  if [[ ${ovn_admin_network_policy_enable} == "true" ]]; then
      anp_enabled_flag="--enable-admin-network-policy"
  fi
  echo "anp_enabled_flag=${anp_enabled_flag}"

  egressip_enabled_flag=
  if [[ ${ovn_egressip_enable} == "true" ]]; then
      egressip_enabled_flag="--enable-egress-ip"
  fi
  echo "egressip_enabled_flag=${egressip_enabled_flag}"

  egressip_healthcheck_port_flag=
  if [[ -n "${ovn_egress_ip_healthcheck_port}" ]]; then
      egressip_healthcheck_port_flag="--egressip-node-healthcheck-port=${ovn_egress_ip_healthcheck_port}"
  fi
  echo "egressip_healthcheck_port_flag=${egressip_healthcheck_port_flag}"

  egressfirewall_enabled_flag=
  if [[ ${ovn_egressfirewall_enable} == "true" ]]; then
	  egressfirewall_enabled_flag="--enable-egress-firewall"
  fi
  echo "egressfirewall_enabled_flag=${egressfirewall_enabled_flag}"

  egressqos_enabled_flag=
  if [[ ${ovn_egressqos_enable} == "true" ]]; then
	  egressqos_enabled_flag="--enable-egress-qos"
  fi
  echo "egressqos_enabled_flag=${egressqos_enabled_flag}"

  multi_network_enabled_flag=
  if [[ ${ovn_multi_network_enable} == "true" ]]; then
	  multi_network_enabled_flag="--enable-multi-network --enable-multi-networkpolicy"
  fi
  echo "multi_network_enabled_flag=${multi_network_enabled_flag}"

  egressservice_enabled_flag=
  if [[ ${ovn_egressservice_enable} == "true" ]]; then
	  egressservice_enabled_flag="--enable-egress-service"
  fi
  echo "egressservice_enabled_flag=${egressservice_enabled_flag}"

  ovnkube_master_metrics_bind_address="${metrics_endpoint_ip}:9409"
  echo "ovnkube_master_metrics_bind_address=${ovnkube_master_metrics_bind_address}"

  local ovnkube_metrics_tls_opts=""
  if [[ ${OVNKUBE_METRICS_PK} != "" && ${OVNKUBE_METRICS_CERT} != "" ]]; then
    ovnkube_metrics_tls_opts="
        --node-server-privkey ${OVNKUBE_METRICS_PK}
        --node-server-cert ${OVNKUBE_METRICS_CERT}
      "
  fi
  echo "ovnkube_metrics_tls_opts=${ovnkube_metrics_tls_opts}"

  ovnkube_config_duration_enable_flag=
  if [[ ${ovnkube_config_duration_enable} == "true" ]]; then
    ovnkube_config_duration_enable_flag="--metrics-enable-config-duration"
  fi
  echo "ovnkube_config_duration_enable_flag: ${ovnkube_config_duration_enable_flag}"

  ovn_zone=$(get_node_zone)
  echo "ovnkube-controller's configured zone is ${ovn_zone}"

  ovn_dbs=""
  if [[ $ovn_nbdb != "local" ]]; then
      ovn_dbs="--nb-address=${ovn_nbdb}"
  fi
  if [[ $ovn_sbdb != "local" ]]; then
      ovn_dbs="${ovn_dbs} --sb-address=${ovn_sbdb}"
  fi

  ovnkube_enable_interconnect_flag=
  if [[ ${ovn_enable_interconnect} == "true" ]]; then
    ovnkube_enable_interconnect_flag="--enable-interconnect"
  fi
  echo "ovnkube_enable_interconnect_flag: ${ovnkube_enable_interconnect_flag}"

  ovnkube_enable_multi_external_gateway_flag=
  if [[ ${ovn_enable_multi_external_gateway} == "true" ]]; then
	  ovnkube_enable_multi_external_gateway_flag="--enable-multi-external-gateway"
  fi
  echo "ovnkube_enable_multi_external_gateway_flag=${ovnkube_enable_multi_external_gateway_flag}"

<<<<<<< HEAD
=======
  ovnkube_metrics_scale_enable_flag=
  if [[ ${ovnkube_metrics_scale_enable} == "true" ]]; then
    ovnkube_metrics_scale_enable_flag="--metrics-enable-scale --metrics-enable-pprof"
  fi
  echo "ovnkube_metrics_scale_enable_flag: ${ovnkube_metrics_scale_enable_flag}"

>>>>>>> b9966ac3
  ovnkube_local_cert_flags=
  if [[ ${ovn_enable_ovnkube_identity} == "true" ]]; then
    bootstrap_kubeconfig="/host-kubernetes/kubelet.conf"
    if [ -f "${bootstrap_kubeconfig}" ]; then
      ovnkube_local_cert_flags="
        --bootstrap-kubeconfig ${bootstrap_kubeconfig}
        --cert-dir /var/run/ovn-kubernetes/certs
      "
    else
      echo "bootstrap kubeconfig file: ${bootstrap_kubeconfig} doesn't exist,
       skipping bootstrap-kubeconfig/cert-dir parameters"
    fi
  fi
  echo "ovnkube_local_cert_flags=${ovnkube_local_cert_flags}"

  echo "=============== ovnkube-controller ========== MASTER ONLY"
  /usr/bin/ovnkube --init-ovnkube-controller ${K8S_NODE} \
    ${anp_enabled_flag} \
    ${disable_snat_multiple_gws_flag} \
    ${egressfirewall_enabled_flag} \
    ${egressip_enabled_flag} \
    ${egressip_healthcheck_port_flag} \
    ${egressqos_enabled_flag} \
    ${egressservice_enabled_flag} \
    ${empty_lb_events_flag} \
    ${hybrid_overlay_flags} \
    ${libovsdb_client_logfile_flag} \
    ${multicast_enabled_flag} \
    ${multi_network_enabled_flag} \
    ${ovn_acl_logging_rate_limit_flag} \
    ${ovn_dbs} \
    ${ovnkube_config_duration_enable_flag} \
    ${ovnkube_enable_interconnect_flag} \
    ${ovnkube_local_cert_flags} \
    ${ovnkube_enable_multi_external_gateway_flag} \
    ${ovnkube_metrics_scale_enable_flag} \
    ${ovnkube_metrics_tls_opts} \
    ${ovn_encap_port_flag} \
    ${ovn_master_ssl_opts} \
    ${ovn_v4_join_subnet_opt} \
    ${ovn_v4_masquerade_subnet_opt} \
    ${ovn_v6_join_subnet_opt} \
    ${ovn_v6_masquerade_subnet_opt} \
    --cluster-subnets ${net_cidr} --k8s-service-cidr=${svc_cidr} \
    --gateway-mode=${ovn_gateway_mode} \
    --host-network-namespace ${ovn_host_network_namespace} \
    --logfile-maxage=${ovnkube_logfile_maxage} \
    --logfile-maxbackups=${ovnkube_logfile_maxbackups} \
    --logfile-maxsize=${ovnkube_logfile_maxsize} \
    --logfile /var/log/ovn-kubernetes/ovnkube-controller.log \
    --loglevel=${ovnkube_loglevel} \
    --metrics-bind-address ${ovnkube_master_metrics_bind_address} \
    --pidfile ${OVN_RUNDIR}/ovnkube-controller.pid \
    --zone ${ovn_zone} &

  echo "=============== ovnkube-controller ========== running"
  wait_for_event attempts=3 process_ready ovnkube-controller

  process_healthy ovnkube-controller
  exit 9
}

ovnkube-controller-with-node() {
  trap 'kill $(jobs -p) ; rm -f /etc/cni/net.d/10-ovn-kubernetes.conf ; exit 0' TERM
  check_ovn_daemonset_version "3"
  rm -f ${OVN_RUNDIR}/ovnkube-controller-with-node.pid

  if [[ ${ovnkube_node_mode} != "dpu-host" ]]; then
    echo "=============== ovnkube-controller-with-node - (wait for ovs)"
    wait_for_event ovs_ready
  fi

  echo "=============== ovnkube-controller-with-node (wait for ready_to_start_node) =========="
  wait_for_event ready_to_start_node
  echo "ovn_nbdb ${ovn_nbdb}   ovn_sbdb ${ovn_sbdb}  ovn_nbdb_conn ${ovn_nbdb_conn}"

  # wait for northd to start
  wait_for_event process_ready ovn-northd

  # wait for ovs-servers to start since ovn-master sets some fields in OVS DB
  echo "=============== ovnkube-controller-with-node - (wait for ovs)"
  wait_for_event ovs_ready

  if [[ ${ovnkube_node_mode} != "dpu-host" ]]; then
    echo "=============== ovnkube-controller-with-node - (ovn-node  wait for ovn-controller.pid)"
    wait_for_event process_ready ovn-controller
  fi

  ovn_routable_mtu_flag=
  if [[ -n "${routable_mtu}" ]]; then
    routable_mtu_flag="--routable-mtu ${routable_mtu}"
  fi

  hybrid_overlay_flags=
  if [[ ${ovn_hybrid_overlay_enable} == "true" ]]; then
    hybrid_overlay_flags="--enable-hybrid-overlay"
    if [[ -n "${ovn_hybrid_overlay_net_cidr}" ]]; then
      hybrid_overlay_flags="${hybrid_overlay_flags} --hybrid-overlay-cluster-subnets=${ovn_hybrid_overlay_net_cidr}"
    fi
  fi
  echo "hybrid_overlay_flags=${hybrid_overlay_flags}"

  disable_snat_multiple_gws_flag=
  if [[ ${ovn_disable_snat_multiple_gws} == "true" ]]; then
      disable_snat_multiple_gws_flag="--disable-snat-multiple-gws"
  fi
  echo "disable_snat_multiple_gws_flag=${disable_snat_multiple_gws_flag}"

  disable_forwarding_flag=
  if [[ ${ovn_disable_forwarding} == "true" ]]; then
      disable_forwarding_flag="--disable-forwarding"
  fi

  ovn_encap_port_flag=
  if [[ -n "${ovn_encap_port}" ]]; then
      ovn_encap_port_flag="--encap-port=${ovn_encap_port}"
  fi
  echo "ovn_encap_port_flag=${ovn_encap_port_flag}"

  disable_pkt_mtu_check_flag=
  if [[ ${ovn_disable_pkt_mtu_check} == "true" ]]; then
      disable_pkt_mtu_check_flag="--disable-pkt-mtu-check"
  fi
  echo "disable_pkt_mtu_check_flag=${disable_pkt_mtu_check_flag}"

  empty_lb_events_flag=
  if [[ ${ovn_empty_lb_events} == "true" ]]; then
      empty_lb_events_flag="--ovn-empty-lb-events"
  fi
  echo "empty_lb_events_flag=${empty_lb_events_flag}"

  ovn_v4_join_subnet_opt=
  if [[ -n ${ovn_v4_join_subnet} ]]; then
      ovn_v4_join_subnet_opt="--gateway-v4-join-subnet=${ovn_v4_join_subnet}"
  fi
  echo "ovn_v4_join_subnet_opt=${ovn_v4_join_subnet_opt}"

  ovn_v6_join_subnet_opt=
  if [[ -n ${ovn_v6_join_subnet} ]]; then
      ovn_v6_join_subnet_opt="--gateway-v6-join-subnet=${ovn_v6_join_subnet}"
  fi
  echo "ovn_v6_join_subnet_opt=${ovn_v6_join_subnet_opt}"

  local ssl_opts=""

  [[ "yes" == ${OVN_SSL_ENABLE} ]] && {
    ssl_opts="
        --nb-client-privkey ${ovn_controller_pk}
        --nb-client-cert ${ovn_controller_cert}
        --nb-client-cacert ${ovn_ca_cert}
        --nb-cert-common-name ${ovn_controller_cname}
        --sb-client-privkey ${ovn_controller_pk}
        --sb-client-cert ${ovn_controller_cert}
        --sb-client-cacert ${ovn_ca_cert}
        --sb-cert-common-name ${ovn_controller_cname}
      "
  }
  echo "ssl_opts=${ssl_opts}"

  ovn_acl_logging_rate_limit_flag=
  if [[ -n ${ovn_acl_logging_rate_limit} ]]; then
      ovn_acl_logging_rate_limit_flag="--acl-logging-rate-limit ${ovn_acl_logging_rate_limit}"
  fi
  echo "ovn_acl_logging_rate_limit_flag=${ovn_acl_logging_rate_limit_flag}"

  multicast_enabled_flag=
  if [[ ${ovn_multicast_enable} == "true" ]]; then
      multicast_enabled_flag="--enable-multicast"
  fi
  echo "multicast_enabled_flag=${multicast_enabled_flag}"

  egressip_enabled_flag=
  if [[ ${ovn_egressip_enable} == "true" ]]; then
      egressip_enabled_flag="--enable-egress-ip"
  fi
  echo "egressip_enabled_flag=${egressip_enabled_flag}"

  egressip_healthcheck_port_flag=
  if [[ -n "${ovn_egress_ip_healthcheck_port}" ]]; then
      egressip_healthcheck_port_flag="--egressip-node-healthcheck-port=${ovn_egress_ip_healthcheck_port}"
  fi
  echo "egressip_healthcheck_port_flag=${egressip_healthcheck_port_flag}"

  egressfirewall_enabled_flag=
  if [[ ${ovn_egressfirewall_enable} == "true" ]]; then
	  egressfirewall_enabled_flag="--enable-egress-firewall"
  fi
  echo "egressfirewall_enabled_flag=${egressfirewall_enabled_flag}"

  egressqos_enabled_flag=
  if [[ ${ovn_egressqos_enable} == "true" ]]; then
	  egressqos_enabled_flag="--enable-egress-qos"
  fi
  echo "egressqos_enabled_flag=${egressqos_enabled_flag}"

  multi_network_enabled_flag=
  if [[ ${ovn_multi_network_enable} == "true" ]]; then
	  multi_network_enabled_flag="--enable-multi-network --enable-multi-networkpolicy"
  fi
  echo "multi_network_enabled_flag=${multi_network_enabled_flag}"

  egressservice_enabled_flag=
  if [[ ${ovn_egressservice_enable} == "true" ]]; then
	  egressservice_enabled_flag="--enable-egress-service"
  fi
  echo "egressservice_enabled_flag=${egressservice_enabled_flag}"

  disable_ovn_iface_id_ver_flag=
  if [[ ${ovn_disable_ovn_iface_id_ver} == "true" ]]; then
      disable_ovn_iface_id_ver_flag="--disable-ovn-iface-id-ver"
  fi

  netflow_targets=
  if [[ -n ${ovn_netflow_targets} ]]; then
      netflow_targets="--netflow-targets ${ovn_netflow_targets}"
  fi

  sflow_targets=
  if [[ -n ${ovn_sflow_targets} ]]; then
      sflow_targets="--sflow-targets ${ovn_sflow_targets}"
  fi

  ipfix_targets=
  if [[ -n ${ovn_ipfix_targets} ]]; then
      ipfix_targets="--ipfix-targets ${ovn_ipfix_targets}"
  fi

  ipfix_config=
  if [[ -n ${ovn_ipfix_sampling} ]]; then
      ipfix_config="--ipfix-sampling ${ovn_ipfix_sampling}"
  fi
  if [[ -n ${ovn_ipfix_cache_max_flows} ]]; then
      ipfix_config="${ipfix_config} --ipfix-cache-max-flows ${ovn_ipfix_cache_max_flows}"
  fi
  if [[ -n ${ovn_ipfix_cache_active_timeout} ]]; then
      ipfix_config="${ipfix_config} --ipfix-cache-active-timeout ${ovn_ipfix_cache_active_timeout}"
  fi

  monitor_all=
  if [[ -n ${ovn_monitor_all} ]]; then
     monitor_all="--monitor-all=${ovn_monitor_all}"
  fi

  ofctrl_wait_before_clear=
  if [[ -n ${ovn_ofctrl_wait_before_clear} ]]; then
     ofctrl_wait_before_clear="--ofctrl-wait-before-clear=${ovn_ofctrl_wait_before_clear}"
  fi

  enable_lflow_cache=
  if [[ -n ${ovn_enable_lflow_cache} ]]; then
     enable_lflow_cache="--enable-lflow-cache=${ovn_enable_lflow_cache}"
  fi

  lflow_cache_limit=
  if [[ -n ${ovn_lflow_cache_limit} ]]; then
     lflow_cache_limit="--lflow-cache-limit=${ovn_lflow_cache_limit}"
  fi

  lflow_cache_limit_kb=
  if [[ -n ${ovn_lflow_cache_limit_kb} ]]; then
     lflow_cache_limit_kb="--lflow-cache-limit-kb=${ovn_lflow_cache_limit_kb}"
  fi

  egress_interface=
  if [[ -n ${ovn_ex_gw_network_interface} ]]; then
      egress_interface="--exgw-interface ${ovn_ex_gw_network_interface}"
  fi

  ovn_encap_ip_flag=
  if [[ ${ovn_encap_ip} != "" ]]; then
    ovn_encap_ip_flag="--encap-ip=${ovn_encap_ip}"
  else
    ovn_encap_ip=$(ovs-vsctl --if-exists get Open_vSwitch . external_ids:ovn-encap-ip)
    if [[ $? == 0 ]]; then
      ovn_encap_ip=$(echo ${ovn_encap_ip} | tr -d '\"')
      if [[ "${ovn_encap_ip}" != "" ]]; then
        ovn_encap_ip_flag="--encap-ip=${ovn_encap_ip}"
      fi
    fi
  fi

  ovnkube_node_mode_flag=
  if [[ ${ovnkube_node_mode} != "" ]]; then
    ovnkube_node_mode_flag="--ovnkube-node-mode=${ovnkube_node_mode}"
    if [[ ${ovnkube_node_mode} == "dpu" ]]; then
      # encap IP is required for dpu, this is either provided via OVN_ENCAP_IP env variable or taken from ovs
      if [[ ${ovn_encap_ip} == "" ]]; then
        echo "ovn encap IP must be provided if \"ovnkube-node-mode\" set to \"dpu\". Exiting..."
        exit 1
      fi
    fi
  fi

  ovnkube_node_mgmt_port_netdev_flag=
  if [[ ${ovnkube_node_mgmt_port_netdev} != "" ]]; then
    ovnkube_node_mgmt_port_netdev_flag="--ovnkube-node-mgmt-port-netdev=${ovnkube_node_mgmt_port_netdev}"
  fi
  if [[ -n "${ovnkube_node_mgmt_port_dp_resource_name}" ]] ; then
    node_mgmt_port_netdev_flags="$node_mgmt_port_netdev_flags --ovnkube-node-mgmt-port-dp-resource-name ${ovnkube_node_mgmt_port_dp_resource_name}"
  fi

  ovn_unprivileged_flag="--unprivileged-mode"
  if test -z "${OVN_UNPRIVILEGED_MODE+x}" -o "x${OVN_UNPRIVILEGED_MODE}" = xno; then
    ovn_unprivileged_flag=""
  fi
  ovn_metrics_bind_address="${metrics_endpoint_ip}:9476"
  metrics_bind_address="${metrics_endpoint_ip}:9410"
  echo "ovnkube_master_metrics_bind_address=${ovnkube_master_metrics_bind_address}"

  local ovnkube_metrics_tls_opts=""
  if [[ ${OVNKUBE_METRICS_PK} != "" && ${OVNKUBE_METRICS_CERT} != "" ]]; then
    ovnkube_metrics_tls_opts="
        --node-server-privkey ${OVNKUBE_METRICS_PK}
        --node-server-cert ${OVNKUBE_METRICS_CERT}
      "
  fi
  echo "ovnkube_metrics_tls_opts=${ovnkube_metrics_tls_opts}"

  ovnkube_config_duration_enable_flag=
  if [[ ${ovnkube_config_duration_enable} == "true" ]]; then
    ovnkube_config_duration_enable_flag="--metrics-enable-config-duration"
  fi
  echo "ovnkube_config_duration_enable_flag: ${ovnkube_config_duration_enable_flag}"

  ovn_zone=$(get_node_zone)
  echo "ovnkube-controller-with-node's configured zone is ${ovn_zone}"

  ovn_dbs=""
  if [[ $ovn_nbdb != "local" ]]; then
      ovn_dbs="--nb-address=${ovn_nbdb}"
  fi
  if [[ $ovn_sbdb != "local" ]]; then
      ovn_dbs="${ovn_dbs} --sb-address=${ovn_sbdb}"
  fi

  ovnkube_enable_interconnect_flag=
  if [[ ${ovn_enable_interconnect} == "true" ]]; then
    ovnkube_enable_interconnect_flag="--enable-interconnect"
  fi
  echo "ovnkube_enable_interconnect_flag: ${ovnkube_enable_interconnect_flag}"

  ovnkube_enable_multi_external_gateway_flag=
  if [[ ${ovn_enable_multi_external_gateway} == "true" ]]; then
	  ovnkube_enable_multi_external_gateway_flag="--enable-multi-external-gateway"
  fi
  echo "ovnkube_enable_multi_external_gateway_flag=${ovnkube_enable_multi_external_gateway_flag}"

  libovsdb_client_logfile_flag=
  if [[ -n ${ovnkube_libovsdb_client_logfile} ]]; then
      libovsdb_client_logfile_flag="--libovsdblogfile ${ovnkube_libovsdb_client_logfile}"
  fi

  anp_enabled_flag=
  if [[ ${ovn_admin_network_policy_enable} == "true" ]]; then
      anp_enabled_flag="--enable-admin-network-policy"
  fi
  echo "anp_enabled_flag=${anp_enabled_flag}"

  ovn_v4_masquerade_subnet_opt=
  if [[ -n ${ovn_v4_masquerade_subnet} ]]; then
      ovn_v4_masquerade_subnet_opt="--gateway-v4-masquerade-subnet=${ovn_v4_masquerade_subnet}"
  fi
  echo "ovn_v4_masquerade_subnet_opt=${ovn_v4_masquerade_subnet_opt}"

  ovn_v6_masquerade_subnet_opt=
  if [[ -n ${ovn_v6_masquerade_subnet} ]]; then
      ovn_v6_masquerade_subnet_opt="--gateway-v6-masquerade-subnet=${ovn_v6_masquerade_subnet}"
  fi
  echo "ovn_v6_masquerade_subnet_opt=${ovn_v6_masquerade_subnet_opt}"

<<<<<<< HEAD
=======
  ovnkube_metrics_scale_enable_flag=
  if [[ ${ovnkube_metrics_scale_enable} == "true" ]]; then
    ovnkube_metrics_scale_enable_flag="--metrics-enable-scale --metrics-enable-pprof"
  fi
  echo "ovnkube_metrics_scale_enable_flag: ${ovnkube_metrics_scale_enable_flag}"
>>>>>>> b9966ac3
  ovnkube_local_cert_flags=
  if [[ ${ovn_enable_ovnkube_identity} == "true" ]]; then
    bootstrap_kubeconfig="/host-kubernetes/kubelet.conf"
    if [ -f "${bootstrap_kubeconfig}" ]; then
      ovnkube_local_cert_flags="
        --bootstrap-kubeconfig ${bootstrap_kubeconfig}
        --cert-dir /var/run/ovn-kubernetes/certs
      "
    else
      echo "bootstrap kubeconfig file: ${bootstrap_kubeconfig} doesn't exist,
       skipping bootstrap-kubeconfig/cert-dir parameters"
    fi
  fi
  echo "ovnkube_local_cert_flags=${ovnkube_local_cert_flags}"

  echo "=============== ovnkube-controller-with-node --init-ovnkube-controller-with-node=========="
  /usr/bin/ovnkube --init-ovnkube-controller ${K8S_NODE} --init-node ${K8S_NODE} \
    ${anp_enabled_flag} \
    ${disable_forwarding_flag} \
    ${disable_ovn_iface_id_ver_flag} \
    ${disable_pkt_mtu_check_flag} \
    ${disable_snat_multiple_gws_flag} \
    ${egressfirewall_enabled_flag} \
    ${egress_interface} \
    ${egressip_enabled_flag} \
    ${egressip_healthcheck_port_flag} \
    ${egressqos_enabled_flag} \
    ${egressservice_enabled_flag} \
    ${empty_lb_events_flag} \
    ${enable_lflow_cache} \
    ${hybrid_overlay_flags} \
    ${ipfix_config} \
    ${ipfix_targets} \
    ${libovsdb_client_logfile_flag} \
    ${lflow_cache_limit} \
    ${lflow_cache_limit_kb} \
    ${monitor_all} \
    ${multicast_enabled_flag} \
    ${multi_network_enabled_flag} \
    ${netflow_targets} \
    ${ofctrl_wait_before_clear} \
    ${ovn_acl_logging_rate_limit_flag} \
    ${ovn_dbs} \
    ${ovn_encap_ip_flag} \
    ${ovn_encap_port_flag} \
    ${ovnkube_config_duration_enable_flag} \
    ${ovnkube_enable_interconnect_flag} \
    ${ovnkube_local_cert_flags} \
    ${ovnkube_enable_multi_external_gateway_flag} \
    ${ovnkube_metrics_scale_enable_flag} \
    ${ovnkube_metrics_tls_opts} \
    ${ovnkube_node_mgmt_port_netdev_flag} \
    ${ovnkube_node_mode_flag} \
    ${ovn_unprivileged_flag} \
    ${ovn_v4_join_subnet_opt} \
    ${ovn_v4_masquerade_subnet_opt} \
    ${ovn_v6_join_subnet_opt} \
    ${ovn_v6_masquerade_subnet_opt} \
    ${routable_mtu_flag} \
    ${sflow_targets} \
    ${ssl_opts} \
    --cluster-subnets ${net_cidr} --k8s-service-cidr=${svc_cidr} \
    --gateway-mode=${ovn_gateway_mode} \
    --gateway-router-subnet=${ovn_gateway_router_subnet} \
    --host-network-namespace ${ovn_host_network_namespace} \
    --inactivity-probe=${ovn_remote_probe_interval} \
    --logfile-maxage=${ovnkube_logfile_maxage} \
    --logfile-maxbackups=${ovnkube_logfile_maxbackups} \
    --logfile-maxsize=${ovnkube_logfile_maxsize} \
    --logfile /var/log/ovn-kubernetes/ovnkube-controller-with-node.log \
    --loglevel=${ovnkube_loglevel} \
    --metrics-bind-address ${metrics_bind_address} \
    --mtu=${mtu} \
    --nodeport \
    --ovn-metrics-bind-address ${ovn_metrics_bind_address} \
    --pidfile ${OVN_RUNDIR}/ovnkube-controller-with-node.pid \
    --zone ${ovn_zone} &

  wait_for_event attempts=3 process_ready ovnkube-controller-with-node
  if [[ ${ovnkube_node_mode} != "dpu" ]]; then
    setup_cni
  fi
  echo "=============== ovnkube-controller-with-node ========== running"

  process_healthy ovnkube-controller-with-node
  # TODO exit 9 vs 7
  exit 9
}

# run ovnkube --cluster-manager.
ovn-cluster-manager() {
  trap 'kill $(jobs -p); exit 0' TERM
  check_ovn_daemonset_version "3"

  ovn_encap_port_flag=
    if [[ -n "${ovn_encap_port}" ]]; then
      ovn_encap_port_flag="--encap-port=${ovn_encap_port}"
  fi
  echo "ovn_encap_port_flag=${ovn_encap_port_flag}"

  egressip_enabled_flag=
  if [[ ${ovn_egressip_enable} == "true" ]]; then
      egressip_enabled_flag="--enable-egress-ip"
  fi

  egressip_healthcheck_port_flag=
  if [[ -n "${ovn_egress_ip_healthcheck_port}" ]]; then
      egressip_healthcheck_port_flag="--egressip-node-healthcheck-port=${ovn_egress_ip_healthcheck_port}"
  fi
  echo "egressip_flags: ${egressip_enabled_flag}, ${egressip_healthcheck_port_flag}"

  egressservice_enabled_flag=
  if [[ ${ovn_egressservice_enable} == "true" ]]; then
         egressservice_enabled_flag="--enable-egress-service"
  fi
  echo "egressservice_enabled_flag=${egressservice_enabled_flag}"

  hybrid_overlay_flags=
  if [[ ${ovn_hybrid_overlay_enable} == "true" ]]; then
    hybrid_overlay_flags="--enable-hybrid-overlay"
    if [[ -n "${ovn_hybrid_overlay_net_cidr}" ]]; then
      hybrid_overlay_flags="${hybrid_overlay_flags} --hybrid-overlay-cluster-subnets=${ovn_hybrid_overlay_net_cidr}"
    fi
  fi
  echo "hybrid_overlay_flags: ${hybrid_overlay_flags}"

  ovn_v4_join_subnet_opt=
  if [[ -n ${ovn_v4_join_subnet} ]]; then
      ovn_v4_join_subnet_opt="--gateway-v4-join-subnet=${ovn_v4_join_subnet}"
  fi
  echo "ovn_v4_join_subnet_opt: ${ovn_v4_join_subnet_opt}"

  ovn_v6_join_subnet_opt=
  if [[ -n ${ovn_v6_join_subnet} ]]; then
      ovn_v6_join_subnet_opt="--gateway-v6-join-subnet=${ovn_v6_join_subnet}"
  fi
  echo "ovn_v6_join_subnet_opt: ${ovn_v6_join_subnet_opt}"

   ovn_v4_masquerade_subnet_opt=
  if [[ -n ${ovn_v4_masquerade_subnet} ]]; then
      ovn_v4_masquerade_subnet_opt="--gateway-v4-masquerade-subnet=${ovn_v4_masquerade_subnet}"
  fi
  echo "ovn_v4_masquerade_subnet_opt=${ovn_v4_masquerade_subnet_opt}"

  ovn_v6_masquerade_subnet_opt=
  if [[ -n ${ovn_v6_masquerade_subnet} ]]; then
      ovn_v6_masquerade_subnet_opt="--gateway-v6-masquerade-subnet=${ovn_v6_masquerade_subnet}"
  fi
  echo "ovn_v6_masquerade_subnet_opt=${ovn_v6_masquerade_subnet_opt}"

  multicast_enabled_flag=
  if [[ ${ovn_multicast_enable} == "true" ]]; then
      multicast_enabled_flag="--enable-multicast"
  fi
  echo "multicast_enabled_flag: ${multicast_enabled_flag}"

  multi_network_enabled_flag=
  if [[ ${ovn_multi_network_enable} == "true" ]]; then
	  multi_network_enabled_flag="--enable-multi-network --enable-multi-networkpolicy"
  fi
  echo "multi_network_enabled_flag: ${multi_network_enabled_flag}"

  ovnkube_cluster_manager_metrics_bind_address="${metrics_endpoint_ip}:9411"
  echo "ovnkube_cluster_manager_metrics_bind_address: ${ovnkube_cluster_manager_metrics_bind_address}"

  local ovnkube_metrics_tls_opts=""
  if [[ ${OVNKUBE_METRICS_PK} != "" && ${OVNKUBE_METRICS_CERT} != "" ]]; then
    ovnkube_metrics_tls_opts="
        --node-server-privkey ${OVNKUBE_METRICS_PK}
        --node-server-cert ${OVNKUBE_METRICS_CERT}
      "
  fi
  echo "ovnkube_metrics_tls_opts: ${ovnkube_metrics_tls_opts}"

  ovnkube_enable_interconnect_flag=
  if [[ ${ovn_enable_interconnect} == "true" ]]; then
    ovnkube_enable_interconnect_flag="--enable-interconnect"
  fi
  echo "ovnkube_enable_interconnect_flag: ${ovnkube_enable_interconnect_flag}"

  ovnkube_enable_multi_external_gateway_flag=
  if [[ ${ovn_enable_multi_external_gateway} == "true" ]]; then
	  ovnkube_enable_multi_external_gateway_flag="--enable-multi-external-gateway"
  fi
  echo "ovnkube_enable_multi_external_gateway_flag=${ovnkube_enable_multi_external_gateway_flag}"

  empty_lb_events_flag=
  if [[ ${ovn_empty_lb_events} == "true" ]]; then
      empty_lb_events_flag="--ovn-empty-lb-events"
  fi
  echo "empty_lb_events_flag=${empty_lb_events_flag}"

  echo "=============== ovn-cluster-manager ========== MASTER ONLY"
  /usr/bin/ovnkube --init-cluster-manager ${K8S_NODE} \
    ${egressip_enabled_flag} \
    ${egressip_healthcheck_port_flag} \
    ${egressservice_enabled_flag} \
    ${empty_lb_events_flag} \
    ${hybrid_overlay_flags} \
    ${multicast_enabled_flag} \
    ${multi_network_enabled_flag} \
    ${ovnkube_enable_interconnect_flag} \
    ${ovnkube_enable_multi_external_gateway_flag} \
    ${ovnkube_metrics_tls_opts} \
    ${ovn_encap_port_flag} \
    ${ovn_v4_join_subnet_opt} \
    ${ovn_v4_masquerade_subnet_opt} \
    ${ovn_v6_join_subnet_opt} \
    ${ovn_v6_masquerade_subnet_opt} \
    --cluster-subnets ${net_cidr} --k8s-service-cidr=${svc_cidr} \
    --host-network-namespace ${ovn_host_network_namespace} \
    --logfile-maxage=${ovnkube_logfile_maxage} \
    --logfile-maxbackups=${ovnkube_logfile_maxbackups} \
    --logfile-maxsize=${ovnkube_logfile_maxsize} \
    --logfile /var/log/ovn-kubernetes/ovnkube-cluster-manager.log \
    --loglevel=${ovnkube_loglevel} \
    --metrics-bind-address ${ovnkube_cluster_manager_metrics_bind_address} \
    --pidfile ${OVN_RUNDIR}/ovnkube-cluster-manager.pid &

  echo "=============== ovn-cluster-manager ========== running"
  wait_for_event attempts=3 process_ready ovnkube-cluster-manager

  process_healthy ovnkube-cluster-manager
  exit 9
}

# ovn-controller - all nodes
ovn-controller() {
  check_ovn_daemonset_version "3"
  rm -f ${OVN_RUNDIR}/ovn-controller.pid

  echo "=============== ovn-controller - (wait for ovs)"
  wait_for_event ovs_ready

  echo "=============== ovn-controller - (wait for ready_to_start_node)"
  wait_for_event ready_to_start_node

  echo "ovn_nbdb ${ovn_nbdb}   ovn_sbdb ${ovn_sbdb}"
  echo "ovn_nbdb_conn ${ovn_nbdb_conn}"

  echo "=============== ovn-controller  start_controller"
  rm -f /var/run/ovn-kubernetes/cni/*
  rm -f ${OVN_RUNDIR}/ovn-controller.*.ctl

  local ovn_controller_ssl_opts=""
  [[ "yes" == ${OVN_SSL_ENABLE} ]] && {
    ovn_controller_ssl_opts="
          --ovn-controller-ssl-key=${ovn_controller_pk}
          --ovn-controller-ssl-cert=${ovn_controller_cert}
          --ovn-controller-ssl-ca-cert=${ovn_ca_cert}
      "
  }
  run_as_ovs_user_if_needed \
    ${OVNCTL_PATH} --no-monitor start_controller \
    ${ovn_controller_ssl_opts} \
    --ovn-controller-log="${ovn_loglevel_controller}" \
    ${ovn_controller_opts}

  wait_for_event attempts=3 process_ready ovn-controller
  echo "=============== ovn-controller ========== running"

  tail --follow=name ${OVN_LOGDIR}/ovn-controller.log &
  controller_tail_pid=$!

  process_healthy ovn-controller ${controller_tail_pid}
  exit 10
}

# ovn-node - all nodes
ovn-node() {
  trap 'kill $(jobs -p) ; rm -f /etc/cni/net.d/10-ovn-kubernetes.conf ; exit 0' TERM
  check_ovn_daemonset_version "3"
  rm -f ${OVN_RUNDIR}/ovnkube.pid

  if [[ ${ovnkube_node_mode} != "dpu-host" ]]; then
    echo "=============== ovn-node - (wait for ovs)"
    wait_for_event ovs_ready
  fi

  echo "=============== ovn-node - (wait for ready_to_start_node)"
  wait_for_event ready_to_start_node

  echo "ovn_nbdb ${ovn_nbdb}   ovn_sbdb ${ovn_sbdb}  ovn_nbdb_conn ${ovn_nbdb_conn}"

  if [[ ${ovnkube_node_mode} != "dpu-host" ]]; then
    echo "=============== ovn-node - (ovn-node  wait for ovn-controller.pid)"
    wait_for_event process_ready ovn-controller
  fi

  ovn_routable_mtu_flag=
  if [[ -n "${routable_mtu}" ]]; then
	  routable_mtu_flag="--routable-mtu ${routable_mtu}"
  fi

  hybrid_overlay_flags=
  if [[ ${ovn_hybrid_overlay_enable} == "true" ]]; then
    hybrid_overlay_flags="--enable-hybrid-overlay"
    if [[ -n "${ovn_hybrid_overlay_net_cidr}" ]]; then
      hybrid_overlay_flags="${hybrid_overlay_flags} --hybrid-overlay-cluster-subnets=${ovn_hybrid_overlay_net_cidr}"
    fi
  fi

  disable_snat_multiple_gws_flag=
  if [[ ${ovn_disable_snat_multiple_gws} == "true" ]]; then
      disable_snat_multiple_gws_flag="--disable-snat-multiple-gws"
  fi

  ovn_encap_port_flag=
  if [[ -n "${ovn_encap_port}" ]]; then
      ovn_encap_port_flag="--encap-port=${ovn_encap_port}"
  fi
  echo "ovn_encap_port_flag=${ovn_encap_port_flag}"

  disable_forwarding_flag=
  if [[ ${ovn_disable_forwarding} == "true" ]]; then
      disable_forwarding_flag="--disable-forwarding"
  fi

  disable_pkt_mtu_check_flag=
  if [[ ${ovn_disable_pkt_mtu_check} == "true" ]]; then
      disable_pkt_mtu_check_flag="--disable-pkt-mtu-check"
  fi

  multicast_enabled_flag=
  if [[ ${ovn_multicast_enable} == "true" ]]; then
      multicast_enabled_flag="--enable-multicast"
  fi

  anp_enabled_flag=
  if [[ ${ovn_admin_network_policy_enable} == "true" ]]; then
      anp_enabled_flag="--enable-admin-network-policy"
  fi

  egressip_enabled_flag=
  if [[ ${ovn_egressip_enable} == "true" ]]; then
      egressip_enabled_flag="--enable-egress-ip"
  fi

  egressip_healthcheck_port_flag=
  if [[ -n "${ovn_egress_ip_healthcheck_port}" ]]; then
      egressip_healthcheck_port_flag="--egressip-node-healthcheck-port=${ovn_egress_ip_healthcheck_port}"
  fi

  egressservice_enabled_flag=
  if [[ ${ovn_egressservice_enable} == "true" ]]; then
	  egressservice_enabled_flag="--enable-egress-service"
  fi

  disable_ovn_iface_id_ver_flag=
  if [[ ${ovn_disable_ovn_iface_id_ver} == "true" ]]; then
      disable_ovn_iface_id_ver_flag="--disable-ovn-iface-id-ver"
  fi

  multi_network_enabled_flag=
  if [[ ${ovn_multi_network_enable} == "true" ]]; then
	  multi_network_enabled_flag="--enable-multi-network --enable-multi-networkpolicy"
  fi

  netflow_targets=
  if [[ -n ${ovn_netflow_targets} ]]; then
      netflow_targets="--netflow-targets ${ovn_netflow_targets}"
  fi

  sflow_targets=
  if [[ -n ${ovn_sflow_targets} ]]; then
      sflow_targets="--sflow-targets ${ovn_sflow_targets}"
  fi

  ipfix_targets=
  if [[ -n ${ovn_ipfix_targets} ]]; then
      ipfix_targets="--ipfix-targets ${ovn_ipfix_targets}"
  fi

  ipfix_config=
  if [[ -n ${ovn_ipfix_sampling} ]]; then
      ipfix_config="--ipfix-sampling ${ovn_ipfix_sampling}"
  fi
  if [[ -n ${ovn_ipfix_cache_max_flows} ]]; then
      ipfix_config="${ipfix_config} --ipfix-cache-max-flows ${ovn_ipfix_cache_max_flows}"
  fi
  if [[ -n ${ovn_ipfix_cache_active_timeout} ]]; then
      ipfix_config="${ipfix_config} --ipfix-cache-active-timeout ${ovn_ipfix_cache_active_timeout}"
  fi

  monitor_all=
  if [[ -n ${ovn_monitor_all} ]]; then
     monitor_all="--monitor-all=${ovn_monitor_all}"
  fi

  ofctrl_wait_before_clear=
  if [[ -n ${ovn_ofctrl_wait_before_clear} ]]; then
     ofctrl_wait_before_clear="--ofctrl-wait-before-clear=${ovn_ofctrl_wait_before_clear}"
  fi

  enable_lflow_cache=
  if [[ -n ${ovn_enable_lflow_cache} ]]; then
     enable_lflow_cache="--enable-lflow-cache=${ovn_enable_lflow_cache}"
  fi

  lflow_cache_limit=
  if [[ -n ${ovn_lflow_cache_limit} ]]; then
     lflow_cache_limit="--lflow-cache-limit=${ovn_lflow_cache_limit}"
  fi

  lflow_cache_limit_kb=
  if [[ -n ${ovn_lflow_cache_limit_kb} ]]; then
     lflow_cache_limit_kb="--lflow-cache-limit-kb=${ovn_lflow_cache_limit_kb}"
  fi

  egress_interface=
  if [[ -n ${ovn_ex_gw_network_interface} ]]; then
      egress_interface="--exgw-interface ${ovn_ex_gw_network_interface}"
  fi

  ovn_encap_ip_flag=
  if [[ ${ovn_encap_ip} != "" ]]; then
    ovn_encap_ip_flag="--encap-ip=${ovn_encap_ip}"
  else
    ovn_encap_ip=$(ovs-vsctl --if-exists get Open_vSwitch . external_ids:ovn-encap-ip)
    if [[ $? == 0 ]]; then
      ovn_encap_ip=$(echo ${ovn_encap_ip} | tr -d '\"')
      if [[ "${ovn_encap_ip}" != "" ]]; then
        ovn_encap_ip_flag="--encap-ip=${ovn_encap_ip}"
      fi
    fi
  fi

  ovnkube_node_mode_flag=
  if [[ ${ovnkube_node_mode} != "" ]]; then
    ovnkube_node_mode_flag="--ovnkube-node-mode=${ovnkube_node_mode}"
    if [[ ${ovnkube_node_mode} == "dpu" ]]; then
      # encap IP is required for dpu, this is either provided via OVN_ENCAP_IP env variable or taken from ovs
      if [[ ${ovn_encap_ip} == "" ]]; then
        echo "ovn encap IP must be provided if \"ovnkube-node-mode\" set to \"dpu\". Exiting..."
        exit 1
      fi
    fi
  fi

  ovnkube_node_mgmt_port_netdev_flag=
  if [[ ${ovnkube_node_mgmt_port_netdev} != "" ]]; then
    ovnkube_node_mgmt_port_netdev_flag="--ovnkube-node-mgmt-port-netdev=${ovnkube_node_mgmt_port_netdev}"
  fi
  if [[ -n "${ovnkube_node_mgmt_port_dp_resource_name}" ]] ; then
    node_mgmt_port_netdev_flags="$node_mgmt_port_netdev_flags --ovnkube-node-mgmt-port-dp-resource-name ${ovnkube_node_mgmt_port_dp_resource_name}"
  fi

  local ovn_node_ssl_opts=""
  if [[ ${ovnkube_node_mode} != "dpu-host" ]]; then
      [[ "yes" == ${OVN_SSL_ENABLE} ]] && {
        ovn_node_ssl_opts="
            --nb-client-privkey ${ovn_controller_pk}
            --nb-client-cert ${ovn_controller_cert}
            --nb-client-cacert ${ovn_ca_cert}
            --nb-cert-common-name ${ovn_controller_cname}
            --sb-client-privkey ${ovn_controller_pk}
            --sb-client-cert ${ovn_controller_cert}
            --sb-client-cacert ${ovn_ca_cert}
            --sb-cert-common-name ${ovn_controller_cname}
          "
      }
  fi

  ovn_unprivileged_flag="--unprivileged-mode"
  if test -z "${OVN_UNPRIVILEGED_MODE+x}" -o "x${OVN_UNPRIVILEGED_MODE}" = xno; then
    ovn_unprivileged_flag=""
  fi

  ovn_metrics_bind_address="${metrics_endpoint_ip}:9476"
  ovnkube_node_metrics_bind_address="${metrics_endpoint_ip}:9410"

  local ovnkube_metrics_tls_opts=""
  if [[ ${OVNKUBE_METRICS_PK} != "" && ${OVNKUBE_METRICS_CERT} != "" ]]; then
    ovnkube_metrics_tls_opts="
        --node-server-privkey ${OVNKUBE_METRICS_PK}
        --node-server-cert ${OVNKUBE_METRICS_CERT}
      "
  fi

  ovnkube_enable_interconnect_flag=
  if [[ ${ovn_enable_interconnect} == "true" ]]; then
    ovnkube_enable_interconnect_flag="--enable-interconnect"
  fi
  echo "ovnkube_enable_interconnect_flag: ${ovnkube_enable_interconnect_flag}"

  ovn_zone=$(get_node_zone)
  echo "ovnkube-node's configured zone is ${ovn_zone}"

  ovnkube_enable_multi_external_gateway_flag=
  if [[ ${ovn_enable_multi_external_gateway} == "true" ]]; then
	  ovnkube_enable_multi_external_gateway_flag="--enable-multi-external-gateway"
  fi
  echo "ovnkube_enable_multi_external_gateway_flag=${ovnkube_enable_multi_external_gateway_flag}"

  if [[ $ovn_nbdb != "local" ]]; then
      ovn_dbs="--nb-address=${ovn_nbdb}"
  fi
  if [[ $ovn_sbdb != "local" ]]; then
      ovn_dbs="${ovn_dbs} --sb-address=${ovn_sbdb}"
  fi

  ovnkube_node_certs_flags=
  if [[ ${ovn_enable_ovnkube_identity} == "true" ]]; then
     ovnkube_node_certs_flags="
        --bootstrap-kubeconfig /host/etc/kubernetes/kubelet.conf
        --cert-dir /var/run/ovn-kubernetes/certs
     "
  fi
  echo "ovnkube_node_certs_flags=${ovnkube_node_certs_flags}"

  echo "=============== ovn-node   --init-node"
  /usr/bin/ovnkube --init-node ${K8S_NODE} \
        ${anp_enabled_flag} \
        ${disable_forwarding_flag} \
        ${disable_ovn_iface_id_ver_flag} \
        ${disable_pkt_mtu_check_flag} \
        ${disable_snat_multiple_gws_flag} \
        ${egress_interface} \
        ${egressip_enabled_flag} \
        ${egressip_healthcheck_port_flag} \
        ${egressservice_enabled_flag} \
        ${enable_lflow_cache} \
        ${hybrid_overlay_flags} \
        ${ipfix_config} \
        ${ipfix_targets} \
        ${lflow_cache_limit} \
        ${lflow_cache_limit_kb} \
        ${monitor_all} \
        ${multicast_enabled_flag} \
        ${multi_network_enabled_flag} \
        ${netflow_targets} \
        ${ofctrl_wait_before_clear} \
        ${ovn_dbs} \
        ${ovn_encap_ip_flag} \
        ${ovn_encap_port_flag} \
        ${ovnkube_enable_interconnect_flag} \
        ${ovnkube_enable_multi_external_gateway_flag} \
        ${ovnkube_metrics_tls_opts} \
        ${ovnkube_node_certs_flags} \
        ${ovnkube_node_mgmt_port_netdev_flag} \
        ${ovnkube_node_mode_flag} \
        ${ovn_node_ssl_opts} \
        ${ovn_unprivileged_flag} \
        ${routable_mtu_flag} \
        ${sflow_targets} \
        --cluster-subnets ${net_cidr} --k8s-service-cidr=${svc_cidr} \
        --gateway-mode=${ovn_gateway_mode} ${ovn_gateway_opts} \
        --gateway-router-subnet=${ovn_gateway_router_subnet} \
        --host-network-namespace ${ovn_host_network_namespace} \
        --inactivity-probe=${ovn_remote_probe_interval} \
        --logfile-maxage=${ovnkube_logfile_maxage} \
        --logfile-maxbackups=${ovnkube_logfile_maxbackups} \
        --logfile-maxsize=${ovnkube_logfile_maxsize} \
        --logfile /var/log/ovn-kubernetes/ovnkube.log \
        --loglevel=${ovnkube_loglevel} \
        --metrics-bind-address ${ovnkube_node_metrics_bind_address} \
        --mtu=${mtu} \
        --nodeport \
        --ovn-metrics-bind-address ${ovn_metrics_bind_address} \
        --pidfile ${OVN_RUNDIR}/ovnkube.pid \
        --zone ${ovn_zone} &

  wait_for_event attempts=3 process_ready ovnkube
  if [[ ${ovnkube_node_mode} != "dpu" ]]; then
    setup_cni
  fi
  echo "=============== ovn-node ========== running"

  process_healthy ovnkube
  exit 7
}

# cleanup-ovn-node - all nodes
cleanup-ovn-node() {
  check_ovn_daemonset_version "3"

  rm -f /etc/cni/net.d/10-ovn-kubernetes.conf

  echo "=============== time: $(date +%d-%m-%H:%M:%S:%N) cleanup-ovn-node - (wait for ovn-controller to exit)"
  retries=0
  while [[ ${retries} -lt 80 ]]; do
    process_ready ovn-controller
    if [[ $? != 0 ]]; then
      break
    fi
    echo "=============== time: $(date +%d-%m-%H:%M:%S:%N) cleanup-ovn-node - (ovn-controller still running, wait)"
    sleep 1
    ((retries += 1))
  done

  echo "=============== time: $(date +%d-%m-%H:%M:%S:%N) cleanup-ovn-node --cleanup-node"
  /usr/bin/ovnkube --cleanup-node ${K8S_NODE} --gateway-mode=${ovn_gateway_mode} ${ovn_gateway_opts} \
    --k8s-token=${k8s_token} --k8s-apiserver=${K8S_APISERVER} --k8s-cacert=${K8S_CACERT} \
    --loglevel=${ovnkube_loglevel} \
    --logfile /var/log/ovn-kubernetes/ovnkube.log

}

# v3 - Runs ovn-kube-util in daemon mode to export prometheus metrics related to OVS.
ovs-metrics() {
  check_ovn_daemonset_version "3"

  echo "=============== ovs-metrics - (wait for ovs_ready)"
  wait_for_event ovs_ready

  ovs_exporter_bind_address="${metrics_endpoint_ip}:9310"
  /usr/bin/ovn-kube-util \
    --loglevel=${ovnkube_loglevel} \
    ovs-exporter \
    --metrics-bind-address ${ovs_exporter_bind_address}

  echo "=============== ovs-metrics with pid ${?} terminated ========== "
  exit 1
}

echo "================== ovnkube.sh --- version: ${ovnkube_version} ================"

echo " ==================== command: ${cmd}"
display_version

# display_env

# Start the requested daemons
# daemons come up in order
# ovs-db-server  - all nodes  -- not done by this script (v3)
# ovs-vswitchd   - all nodes  -- not done by this script (v3)
# run-ovn-northd Runs ovn-northd as a process does not run nb_ovsdb or sb_ovsdb (v3)
# nb-ovsdb       Runs nb_ovsdb as a process (no detach or monitor) (v3)
# sb-ovsdb       Runs sb_ovsdb as a process (no detach or monitor) (v3)
# ovn-dbchecker  Runs ovndb checker alongside nb-ovsdb and sb-ovsdb containers (v3)
# ovn-master     - master only (v3)
# ovn-identity     - master only (v3)
# ovn-controller - all nodes (v3)
# ovn-node       - all nodes (v3)
# cleanup-ovn-node - all nodes (v3)

case ${cmd} in
"nb-ovsdb") # pod ovnkube-db container nb-ovsdb
  nb-ovsdb
  ;;
"sb-ovsdb") # pod ovnkube-db container sb-ovsdb
  sb-ovsdb
  ;;
"ovn-dbchecker") # pod ovnkube-db container ovn-dbchecker
  ovn-dbchecker
  ;;
"local-nb-ovsdb")
  local-nb-ovsdb
  ;;
"local-sb-ovsdb")
  local-sb-ovsdb
  ;;
"run-ovn-northd") # pod ovnkube-master container run-ovn-northd
  run-ovn-northd
  ;;
"ovn-master") # pod ovnkube-master container ovnkube-master
  ovn-master
  ;;
"ovnkube-identity") # pod ovnkube-identity container ovnkube-identity
  ovnkube-identity
  ;;
"ovnkube-controller") # pod ovnkube-master container ovnkube-controller
  ovnkube-controller
  ;;
"ovnkube-controller-with-node")
  ovnkube-controller-with-node
  ;;
"ovn-cluster-manager") # pod ovnkube-master container ovnkube-cluster-manager
  ovn-cluster-manager
  ;;
"ovs-server") # pod ovnkube-node container ovs-daemons
  ovs-server
  ;;
"ovn-controller") # pod ovnkube-node container ovn-controller
  ovn-controller
  ;;
"ovn-node") # pod ovnkube-node container ovn-node
  ovn-node
  ;;
"ovn-northd")
  ovn-northd
  ;;
"display_env")
  display_env
  exit 0
  ;;
"display")
  display
  exit 0
  ;;
"ovn_debug")
  ovn_debug
  exit 0
  ;;
"cleanup-ovs-server")
  cleanup-ovs-server
  ;;
"cleanup-ovn-node")
  cleanup-ovn-node
  ;;
"nb-ovsdb-raft")
  ovsdb-raft nb ${ovn_nb_port} ${ovn_nb_raft_port} ${ovn_nb_raft_election_timer}
  ;;
"sb-ovsdb-raft")
  ovsdb-raft sb ${ovn_sb_port} ${ovn_sb_raft_port} ${ovn_sb_raft_election_timer}
  ;;
"ovs-metrics")
  ovs-metrics
  ;;
*)
  echo "invalid command ${cmd}"
  echo "valid v3 commands: ovs-server nb-ovsdb sb-ovsdb run-ovn-northd ovn-master " \
    "ovnkube-identity ovn-controller ovn-node display_env display ovn_debug cleanup-ovs-server " \
    "cleanup-ovn-node nb-ovsdb-raft sb-ovsdb-raft"
  exit 0
  ;;
esac

exit 0<|MERGE_RESOLUTION|>--- conflicted
+++ resolved
@@ -1445,15 +1445,12 @@
   fi
   echo "ovnkube_enable_multi_external_gateway_flag=${ovnkube_enable_multi_external_gateway_flag}"
 
-<<<<<<< HEAD
-=======
   ovnkube_metrics_scale_enable_flag=
   if [[ ${ovnkube_metrics_scale_enable} == "true" ]]; then
     ovnkube_metrics_scale_enable_flag="--metrics-enable-scale --metrics-enable-pprof"
   fi
   echo "ovnkube_metrics_scale_enable_flag: ${ovnkube_metrics_scale_enable_flag}"
 
->>>>>>> b9966ac3
   ovnkube_local_cert_flags=
   if [[ ${ovn_enable_ovnkube_identity} == "true" ]]; then
     bootstrap_kubeconfig="/host-kubernetes/kubelet.conf"
@@ -1824,14 +1821,11 @@
   fi
   echo "ovn_v6_masquerade_subnet_opt=${ovn_v6_masquerade_subnet_opt}"
 
-<<<<<<< HEAD
-=======
   ovnkube_metrics_scale_enable_flag=
   if [[ ${ovnkube_metrics_scale_enable} == "true" ]]; then
     ovnkube_metrics_scale_enable_flag="--metrics-enable-scale --metrics-enable-pprof"
   fi
   echo "ovnkube_metrics_scale_enable_flag: ${ovnkube_metrics_scale_enable_flag}"
->>>>>>> b9966ac3
   ovnkube_local_cert_flags=
   if [[ ${ovn_enable_ovnkube_identity} == "true" ]]; then
     bootstrap_kubeconfig="/host-kubernetes/kubelet.conf"
