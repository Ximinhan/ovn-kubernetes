package controller

import (
	"context"
	"fmt"
	"net"
	"strings"
	"sync"
	"sync/atomic"

	"github.com/urfave/cli/v2"
	v1 "k8s.io/api/core/v1"
	metav1 "k8s.io/apimachinery/pkg/apis/meta/v1"
	"k8s.io/client-go/informers"
	"k8s.io/client-go/kubernetes/fake"

	hotypes "github.com/ovn-org/ovn-kubernetes/go-controller/hybrid-overlay/pkg/types"
	"github.com/ovn-org/ovn-kubernetes/go-controller/pkg/config"
	"github.com/ovn-org/ovn-kubernetes/go-controller/pkg/informer"
	"github.com/ovn-org/ovn-kubernetes/go-controller/pkg/kube"
	ovntest "github.com/ovn-org/ovn-kubernetes/go-controller/pkg/testing"
	"github.com/ovn-org/ovn-kubernetes/go-controller/pkg/types"
	"github.com/ovn-org/ovn-kubernetes/go-controller/pkg/util"
	"github.com/ovn-org/ovn-kubernetes/go-controller/pkg/util/mocks"

	"github.com/vishvananda/netlink"

	. "github.com/onsi/ginkgo"
	. "github.com/onsi/gomega"
)

const (
	testMgmtMAC string = "06:05:04:03:02:01"

	thisNodeSubnet string = "1.2.3.0/24"
	thisNodeDRIP   string = "1.2.3.3"
	thisNodeDRMAC  string = "22:33:44:55:66:77"
)

// returns if the two flowCaches are the same
func compareFlowCache(returnedFlowCache, expectedFlowCache map[string]*flowCacheEntry) error {
	if len(returnedFlowCache) != len(expectedFlowCache) {
		return fmt.Errorf("the number of expected flow cache entries (%d) does not equal the number returned (%d)", len(expectedFlowCache), len(returnedFlowCache))
	}

	for key, entry := range returnedFlowCache {
		expectedEntry, ok := expectedFlowCache[key]
		if !ok {
			return fmt.Errorf("unexpected entry %s in nodes flowCache", entry.flows)
		}
		if err := compareFlowCacheEntry(entry, expectedEntry); err != nil {
			return fmt.Errorf("returned flowCacheEntry[%s] does not equal expectedCacheEntry[%s]: %v", key, key, err)
		}
	}
	return nil

}

// compares two entries in the flow cache
func compareFlowCacheEntry(returnedEntry, expectedEntry *flowCacheEntry) error {
	if returnedEntry.learnedFlow != expectedEntry.learnedFlow {
		return fmt.Errorf("the number of flows in the flow cache entry is unexpected")
	}
	if returnedEntry.ignoreLearn != expectedEntry.ignoreLearn {
		return fmt.Errorf("the flowCacheEntry ignoreLearn field is not expected")
	}
	if len(returnedEntry.flows) != len(expectedEntry.flows) {
		return fmt.Errorf("the number of flows is not equal to the number of flows expected")
	}

	for key, returnedEntryFlow := range returnedEntry.flows {
		if returnedEntryFlow != expectedEntry.flows[key] {
			return fmt.Errorf("returnedflowCacheEntry[%d] = %s does not equal expectedFlowCacheEntry[%d] = %s", key, returnedEntryFlow, key, expectedEntry.flows[key])
		}

	}

	return nil
}

func generateInitialFlowCacheEntry(mgmtInterfaceAddr string) *flowCacheEntry {
	_, ipNet, err := net.ParseCIDR(thisNodeSubnet)
	Expect(err).NotTo(HaveOccurred())
	gwIfAddr := util.GetNodeGatewayIfAddr(ipNet)
	gwPortMAC := util.IPAddrToHWAddr(gwIfAddr.IP)
	thisNodeDRMACRaw := strings.Replace(thisNodeDRMAC, ":", "", -1)
	return &flowCacheEntry{
		flows: []string{
			"table=0,priority=0,actions=drop",
			"table=1,priority=0,actions=drop",
			"table=2,priority=0,actions=drop",
			"table=10,priority=0,actions=drop",
			"table=20,priority=0,actions=drop",
			"table=0,priority=100,in_port=ext,arp_op=1,arp,arp_tpa=" + thisNodeDRIP + ",actions=move:NXM_OF_ETH_SRC[]->NXM_OF_ETH_DST[],mod_dl_src:" + thisNodeDRMAC + ",load:0x2->NXM_OF_ARP_OP[],move:NXM_NX_ARP_SHA[]->NXM_NX_ARP_THA[],move:NXM_OF_ARP_SPA[]->NXM_OF_ARP_TPA[],load:0x" + thisNodeDRMACRaw + "->NXM_NX_ARP_SHA[],load:0x" + getIPAsHexString(net.ParseIP(thisNodeDRIP)) + "->NXM_OF_ARP_SPA[],IN_PORT,resubmit(,1)",
			"table=0,priority=100,in_port=ext-vxlan,ip,nw_dst=" + thisNodeSubnet + ",dl_dst=" + thisNodeDRMAC + ",actions=goto_table:10",
			"table=0,priority=10,arp,in_port=ext-vxlan,arp_op=1,arp_tpa=" + thisNodeSubnet + ",actions=resubmit(,2)",
			"table=2,priority=100,arp,in_port=ext-vxlan,arp_op=1,arp_tpa=" + thisNodeSubnet + ",actions=move:tun_src->tun_dst,load:4097->NXM_NX_TUN_ID[0..31],move:NXM_OF_ETH_SRC[]->NXM_OF_ETH_DST[],mod_dl_src:" + thisNodeDRMAC + ",load:0x2->NXM_OF_ARP_OP[],move:NXM_NX_ARP_SHA[]->NXM_NX_ARP_THA[],load:0x" + thisNodeDRMACRaw + "->NXM_NX_ARP_SHA[],move:NXM_OF_ARP_TPA[]->NXM_NX_REG0[],move:NXM_OF_ARP_SPA[]->NXM_OF_ARP_TPA[],move:NXM_NX_REG0[]->NXM_OF_ARP_SPA[],IN_PORT",
			"table=10,priority=100,ip,nw_dst=" + mgmtInterfaceAddr + ",actions=mod_dl_src:" + thisNodeDRMAC + ",mod_dl_dst:" + testMgmtMAC + ",output:ext",
			"table=10,priority=100,ip,nw_dst=" + thisNodeDRIP + ",actions=mod_nw_dst:100.64.0.3,mod_dl_src:" + thisNodeDRMAC + ",mod_dl_dst:" + gwPortMAC.String() + ",output:ext",
		},
	}

}

// returns a fake node IP and DR MAC
func addNodeSetupCmds(fexec *ovntest.FakeExec, nodeName string) {
	fexec.AddFakeCmd(&ovntest.ExpectedCmd{
		Cmd:    "ovn-nbctl --timeout=15 get logical_switch mynode other-config:subnet",
		Output: thisNodeSubnet,
	})
	fexec.AddFakeCmdsNoOutputNoError([]string{
		"ovs-vsctl --timeout=15 --may-exist add-br br-ext -- set Bridge br-ext fail_mode=secure -- set Interface br-ext mtu_request=1400",
	})
	fexec.AddFakeCmd(&ovntest.ExpectedCmd{
		Cmd:    "ovs-vsctl --timeout=15 --if-exists get interface br-ext mac_in_use",
		Output: "10:11:12:13:14:15",
	})
	fexec.AddFakeCmdsNoOutputNoError([]string{
		"ovs-vsctl --timeout=15 set bridge br-ext other-config:hwaddr=10:11:12:13:14:15",
		"ovs-vsctl --timeout=15 --may-exist add-port br-int int -- --may-exist add-port br-ext ext -- set Interface int type=patch options:peer=ext external-ids:iface-id=int-" + nodeName + " -- set Interface ext type=patch options:peer=int",
	})
	fexec.AddFakeCmdsNoOutputNoError([]string{
		`ovs-vsctl --timeout=15 --may-exist add-port br-ext ext-vxlan -- set interface ext-vxlan type=vxlan options:remote_ip="flow" options:key="flow" options:dst_port=4789`,
	})
}

func createNode(name, os, ip string, annotations map[string]string) *v1.Node {
	return &v1.Node{
		ObjectMeta: metav1.ObjectMeta{
			Name: name,
			Labels: map[string]string{
				v1.LabelOSStable: os,
			},
			Annotations: annotations,
		},
		Status: v1.NodeStatus{
			Addresses: []v1.NodeAddress{
				{Type: v1.NodeInternalIP, Address: ip},
			},
		},
	}
}

func addSyncFlows(fexec *ovntest.FakeExec) {
	fexec.AddFakeCmdsNoOutputNoError([]string{
		"ovs-ofctl dump-flows --no-stats br-ext table=20",
		"ovs-ofctl -O OpenFlow13 --bundle replace-flows br-ext -",
	})
}

func createPod(namespace, name, node, podIP, podMAC string) *v1.Pod {
	annotations := map[string]string{}
	if podIP != "" || podMAC != "" {
		ipn := ovntest.MustParseIPNet(podIP)
		gatewayIP := util.NextIP(ipn.IP)
		annotations[util.OvnPodAnnotationName] = fmt.Sprintf(`{"default": {"ip_address":"` + podIP + `", "mac_address":"` + podMAC + `", "gateway_ip": "` + gatewayIP.String() + `"}}`)
	}

	return &v1.Pod{
		ObjectMeta: metav1.ObjectMeta{
			Namespace:   namespace,
			Name:        name,
			Annotations: annotations,
		},
		Spec: v1.PodSpec{
			NodeName: node,
		},
		Status: v1.PodStatus{
			Phase: v1.PodRunning,
		},
	}
}

func appRun(app *cli.App) {
	err := app.Run([]string{
		app.Name,
		"-enable-hybrid-overlay",
		"-no-hostsubnet-nodes=" + v1.LabelOSStable + "=windows",
		"-cluster-subnets=10.130.0.0/15/24",
		"-hybrid-overlay-cluster-subnets=10.0.0.1/16/23",
	})
	Expect(err).NotTo(HaveOccurred())
}

func createNodeAnnotationsForSubnet(subnet string) map[string]string {
	subnetAnnotations, err := util.UpdateNodeHostSubnetAnnotation(nil, ovntest.MustParseIPNets(subnet), types.DefaultNetworkName)
	Expect(err).NotTo(HaveOccurred())
	annotations := make(map[string]string)
	for k, v := range subnetAnnotations {
		annotations[k] = fmt.Sprintf("%s", v)
	}
	return annotations
}

type fakeLink struct {
	attrs *netlink.LinkAttrs
}

func (fl *fakeLink) Attrs() *netlink.LinkAttrs {
	return fl.attrs
}

func (fl *fakeLink) Type() string {
	return "fakeLink"
}

func addEnsureHybridOverlayBridgeMocks(nlMock *mocks.NetLinkOps) {
	mockBrExt := &fakeLink{
		attrs: &netlink.LinkAttrs{
			Index: 555,
		},
	}
	mockMp0 := &fakeLink{
		attrs: &netlink.LinkAttrs{
			Index:        777,
			HardwareAddr: ovntest.MustParseMAC(testMgmtMAC),
		},
	}
	mockRoute := &netlink.Route{
		LinkIndex: 777,
		Dst:       ovntest.MustParseIPNet("10.0.0.0/16"),
		Gw:        ovntest.MustParseIP(thisNodeDRIP),
	}

	nlMocks := []ovntest.TestifyMockHelper{
		{
			OnCallMethodName: "LinkByName",
			OnCallMethodArgs: []interface{}{"br-ext"},
			RetArgList:       []interface{}{mockBrExt, nil},
		},
		{
			OnCallMethodName: "LinkSetUp",
			OnCallMethodArgs: []interface{}{mockBrExt},
			RetArgList:       []interface{}{nil},
		},
		{
			OnCallMethodName: "LinkByName",
			OnCallMethodArgs: []interface{}{"ovn-k8s-mp0"},
			RetArgList:       []interface{}{mockMp0, nil},
		},
		{
			OnCallMethodName: "RouteAdd",
			OnCallMethodArgs: []interface{}{mockRoute},
			RetArgList:       []interface{}{nil},
		},
	}
	ovntest.ProcessMockFnList(&nlMock.Mock, nlMocks)
}

var _ = Describe("Hybrid Overlay Node Linux Operations", func() {
	var (
		app        *cli.App
		fexec      *ovntest.FakeExec
		stopChan   chan struct{}
		wg         *sync.WaitGroup
		mgmtIfAddr *net.IPNet
		nlMock     *mocks.NetLinkOps
	)
	const (
		thisNode   string = "mynode"
		thisNodeIP string = "10.0.0.1"
	)

	BeforeEach(func() {
		// Restore global default values before each testcase
		config.PrepareTestConfig()

		nlMock = &mocks.NetLinkOps{}
		util.SetNetLinkOpMockInst(nlMock)

		app = cli.NewApp()
		app.Name = "test"
		app.Flags = config.Flags

		stopChan = make(chan struct{})
		wg = &sync.WaitGroup{}

		fexec = ovntest.NewLooseCompareFakeExec()
		err := util.SetExec(fexec)
		Expect(err).NotTo(HaveOccurred())

		mgmtIfAddr = util.GetNodeManagementIfAddr(ovntest.MustParseIPNet(thisNodeSubnet))
	})

	AfterEach(func() {
		close(stopChan)
		wg.Wait()
		util.ResetNetLinkOpMockInst()
	})

	ovntest.OnSupportedPlatformsIt("does not set up tunnels for non-hybrid-overlay nodes without annotations", func() {
		app.Action = func(ctx *cli.Context) error {
			const (
				node1Name string = "node1"
			)

			fakeClient := fake.NewSimpleClientset(&v1.NodeList{
				Items: []v1.Node{
					*createNode(node1Name, "linux", thisNodeIP, nil),
				},
			})

			_, err := config.InitConfig(ctx, fexec, nil)
			Expect(err).NotTo(HaveOccurred())

			f := informers.NewSharedInformerFactory(fakeClient, informer.DefaultResyncInterval)

			n, err := NewNode(
				&kube.Kube{KClient: fakeClient},
				thisNode,
				f.Core().V1().Nodes().Informer(),
				f.Core().V1().Pods().Informer(),
				informer.NewTestEventHandler,
			)
			Expect(err).NotTo(HaveOccurred())

			f.Start(stopChan)
			wg.Add(1)
			go func() {
				defer wg.Done()
				n.nodeEventHandler.Run(1, stopChan)
			}()
			// don't add any commands the setup will fail because the master has not set the correct annotations
			Eventually(fexec.CalledMatchesExpected, 2).Should(BeTrue(), fexec.ErrorDesc)
			return nil
		}
		appRun(app)
	})

	ovntest.OnSupportedPlatformsIt("does not set up tunnels for non-hybrid-overlay nodes with subnet annotations", func() {
		app.Action = func(ctx *cli.Context) error {
			const (
				node1Name   string = "node1"
				node1Subnet string = "1.2.4.0/24"
				node1IP     string = "10.11.12.1"
			)

			annotations := createNodeAnnotationsForSubnet(node1Subnet)
			fakeClient := fake.NewSimpleClientset(&v1.NodeList{
				Items: []v1.Node{
					*createNode(node1Name, "linux", node1IP, annotations),
				},
			})

			_, err := config.InitConfig(ctx, fexec, nil)
			Expect(err).NotTo(HaveOccurred())
			f := informers.NewSharedInformerFactory(fakeClient, informer.DefaultResyncInterval)

			n, err := NewNode(
				&kube.Kube{KClient: fakeClient},
				thisNode,
				f.Core().V1().Nodes().Informer(),
				f.Core().V1().Pods().Informer(),
				informer.NewTestEventHandler,
			)
			Expect(err).NotTo(HaveOccurred())

			f.Start(stopChan)
			wg.Add(1)
			go func() {
				defer wg.Done()
				n.nodeEventHandler.Run(1, stopChan)
			}()

			// similarly to above no ovs commands will be issued to exec because the hybrid overlay setup will fail
			Eventually(fexec.CalledMatchesExpected, 2).Should(BeTrue(), fexec.ErrorDesc)
			return nil
		}
		appRun(app)
	})

	ovntest.OnSupportedPlatformsIt("sets up local node hybrid overlay bridge", func() {
		app.Action = func(ctx *cli.Context) error {
			annotations := createNodeAnnotationsForSubnet(thisNodeSubnet)
			annotations[hotypes.HybridOverlayDRMAC] = thisNodeDRMAC
			annotations["k8s.ovn.org/node-gateway-router-lrp-ifaddr"] = "{\"ipv4\":\"100.64.0.3/16\"}"
			annotations[hotypes.HybridOverlayDRIP] = thisNodeDRIP
			node := createNode(thisNode, "linux", thisNodeIP, annotations)
			fakeClient := fake.NewSimpleClientset(&v1.NodeList{
				Items: []v1.Node{*node},
			})

			addNodeSetupCmds(fexec, thisNode)
			_, err := config.InitConfig(ctx, fexec, nil)
			Expect(err).NotTo(HaveOccurred())
			f := informers.NewSharedInformerFactory(fakeClient, informer.DefaultResyncInterval)

			n, err := NewNode(
				&kube.Kube{KClient: fakeClient},
				thisNode,
				f.Core().V1().Nodes().Informer(),
				f.Core().V1().Pods().Informer(),
				informer.NewTestEventHandler,
			)
			Expect(err).NotTo(HaveOccurred())

			addEnsureHybridOverlayBridgeMocks(nlMock)

			// initial flowSync
			addSyncFlows(fexec)
			// flowsync after EnsureHybridOverlayBridge()
			addSyncFlows(fexec)

			f.Start(stopChan)
			wg.Add(1)
			go func() {
				defer wg.Done()
				n.Run(stopChan)
			}()

			linuxNode, okay := n.controller.(*NodeController)
			Expect(okay).To(BeTrue())
			Eventually(func() bool {
				return atomic.LoadUint32(&linuxNode.initialized) == 1
			}, 2).Should(BeTrue())

			Eventually(fexec.CalledMatchesExpected, 2).Should(BeTrue(), fexec.ErrorDesc)
			return nil
		}
		appRun(app)
	})
	ovntest.OnSupportedPlatformsIt("sets up local linux pod", func() {
		app.Action = func(ctx *cli.Context) error {
			const (
				pod1IP   string = "1.2.3.5"
				pod1CIDR string = pod1IP + "/24"
				pod1MAC  string = "aa:bb:cc:dd:ee:ff"
			)

			annotations := createNodeAnnotationsForSubnet(thisNodeSubnet)
			annotations[hotypes.HybridOverlayDRMAC] = thisNodeDRMAC
			annotations["k8s.ovn.org/node-gateway-router-lrp-ifaddr"] = "{\"ipv4\":\"100.64.0.3/16\"}"
			annotations[hotypes.HybridOverlayDRIP] = thisNodeDRIP
			node := createNode(thisNode, "linux", thisNodeIP, annotations)
			testPod := createPod("test", "pod1", thisNode, pod1CIDR, pod1MAC)
			fakeClient := fake.NewSimpleClientset(&v1.NodeList{
				Items: []v1.Node{*node},
			})

			// Node setup from initial node sync
			addNodeSetupCmds(fexec, thisNode)
			_, err := config.InitConfig(ctx, fexec, nil)
			Expect(err).NotTo(HaveOccurred())

			f := informers.NewSharedInformerFactory(fakeClient, informer.DefaultResyncInterval)

			n, err := NewNode(
				&kube.Kube{KClient: fakeClient},
				thisNode,
				f.Core().V1().Nodes().Informer(),
				f.Core().V1().Pods().Informer(),
				informer.NewTestEventHandler,
			)
			Expect(err).NotTo(HaveOccurred())

			addEnsureHybridOverlayBridgeMocks(nlMock)
			// initial flowSync
			addSyncFlows(fexec)
			// flowsync after EnsureHybridOverlayBridge()
			addSyncFlows(fexec)

			f.Start(stopChan)
			wg.Add(1)
			go func() {
				defer wg.Done()
				n.Run(stopChan)
			}()

			linuxNode, okay := n.controller.(*NodeController)
			Expect(okay).To(BeTrue())
			Eventually(func() bool {
				return atomic.LoadUint32(&linuxNode.initialized) == 1
			}, 2).Should(BeTrue())

			Eventually(fexec.CalledMatchesExpected, 2).Should(BeTrue(), fexec.ErrorDesc)
			initialFlowCache := map[string]*flowCacheEntry{
				"0x0": generateInitialFlowCacheEntry(mgmtIfAddr.IP.String()),
			}

			Eventually(func() error {
				linuxNode.flowMutex.Lock()
				defer linuxNode.flowMutex.Unlock()
				return compareFlowCache(linuxNode.flowCache, initialFlowCache)
			}, 2).Should(BeNil())

			_, err = fakeClient.CoreV1().Pods(testPod.Namespace).Create(context.TODO(), testPod, metav1.CreateOptions{})
			// flowSync after add pods
			addSyncFlows(fexec)
			Expect(err).NotTo(HaveOccurred())

			initialFlowCache[podIPToCookie(net.ParseIP(pod1IP))] = &flowCacheEntry{
				flows:       []string{"table=10,cookie=0x" + podIPToCookie(net.ParseIP(pod1IP)) + ",priority=100,ip,nw_dst=" + pod1IP + ",actions=set_field:" + thisNodeDRMAC + "->eth_src,set_field:" + pod1MAC + "->eth_dst,output:ext"},
				ignoreLearn: true,
			}
<<<<<<< HEAD
			// OCP HACK
			// ICNIv1 will set ignore learn flag to false during syncFlows so that
			// the next round of sync will learn from the newly installed flow.
			// ignoreLearn isn't used upstream and TBD may be removed
			initialFlowCache[podIPToCookie(net.ParseIP(pod1IP))].ignoreLearn = false
			// END OCP HACK
			Expect(compareFlowCache(linuxNode.flowCache, initialFlowCache)).NotTo(HaveOccurred())
=======
			Eventually(func() error {
				linuxNode.flowMutex.Lock()
				defer linuxNode.flowMutex.Unlock()
				return compareFlowCache(linuxNode.flowCache, initialFlowCache)
			}, 2).Should(BeNil())
>>>>>>> 161fbb95
			Eventually(fexec.CalledMatchesExpected, 2).Should(BeTrue(), fexec.ErrorDesc)
			return nil
		}
		appRun(app)
	})

	ovntest.OnSupportedPlatformsIt("sets up tunnels for Windows nodes", func() {
		app.Action = func(ctx *cli.Context) error {
			const (
				node1Name   string = "node1"
				node1Subnet string = "10.11.12.0/24"
				node1DRMAC  string = "00:00:00:7f:af:03"
				node1IP     string = "10.11.12.1"
			)

			annotations := createNodeAnnotationsForSubnet(thisNodeSubnet)
			annotations[hotypes.HybridOverlayDRMAC] = thisNodeDRMAC
			annotations["k8s.ovn.org/node-gateway-router-lrp-ifaddr"] = "{\"ipv4\":\"100.64.0.3/16\"}"
			annotations[hotypes.HybridOverlayDRIP] = thisNodeDRIP
			node := createNode(thisNode, "linux", thisNodeIP, annotations)
			fakeClient := fake.NewSimpleClientset(&v1.NodeList{
				Items: []v1.Node{
					*node,
				},
			})

			// Node setup from initial node sync
			addNodeSetupCmds(fexec, thisNode)
			_, err := config.InitConfig(ctx, fexec, nil)
			Expect(err).NotTo(HaveOccurred())

			f := informers.NewSharedInformerFactory(fakeClient, informer.DefaultResyncInterval)

			n, err := NewNode(
				&kube.Kube{KClient: fakeClient},
				thisNode,
				f.Core().V1().Nodes().Informer(),
				f.Core().V1().Pods().Informer(),
				informer.NewTestEventHandler,
			)
			Expect(err).NotTo(HaveOccurred())

			addEnsureHybridOverlayBridgeMocks(nlMock)
			// initial flowSync
			addSyncFlows(fexec)
			// flowsync after EnsureHybridOverlayBridge()
			addSyncFlows(fexec)

			f.Start(stopChan)
			wg.Add(1)
			go func() {
				defer wg.Done()
				n.Run(stopChan)
			}()

			linuxNode, okay := n.controller.(*NodeController)
			Expect(okay).To(BeTrue())
			Eventually(func() bool {
				return atomic.LoadUint32(&linuxNode.initialized) == 1
			}, 2).Should(BeTrue())

			Eventually(fexec.CalledMatchesExpected, 2).Should(BeTrue(), fexec.ErrorDesc)
			initialFlowCache := map[string]*flowCacheEntry{
				"0x0": generateInitialFlowCacheEntry(mgmtIfAddr.IP.String()),
			}
			Eventually(func() error {
				linuxNode.flowMutex.Lock()
				defer linuxNode.flowMutex.Unlock()
				return compareFlowCache(linuxNode.flowCache, initialFlowCache)
			}, 2).Should(BeNil())

			windowsAnnotation := createNodeAnnotationsForSubnet(node1Subnet)
			windowsAnnotation[hotypes.HybridOverlayDRMAC] = node1DRMAC
			_, err = fakeClient.CoreV1().Nodes().Create(context.TODO(), createNode(node1Name, "windows", node1IP, windowsAnnotation), metav1.CreateOptions{})
			Expect(err).NotTo(HaveOccurred())
			// flowsync after AddNode
			addSyncFlows(fexec)
			Eventually(fexec.CalledMatchesExpected, 2).Should(BeTrue(), fexec.ErrorDesc)

			node1Cookie := nameToCookie(node1Name)
			initialFlowCache[node1Cookie] = &flowCacheEntry{
				flows: []string{
					"cookie=0x" + node1Cookie + ",table=0,priority=100,arp,in_port=ext,arp_tpa=" + node1Subnet + ",actions=move:NXM_OF_ETH_SRC[]->NXM_OF_ETH_DST[],mod_dl_src:" + node1DRMAC + ",load:0x2->NXM_OF_ARP_OP[],move:NXM_NX_ARP_SHA[]->NXM_NX_ARP_THA[],load:0x" + strings.ReplaceAll(node1DRMAC, ":", "") + "->NXM_NX_ARP_SHA[],move:NXM_OF_ARP_TPA[]->NXM_NX_REG0[],move:NXM_OF_ARP_SPA[]->NXM_OF_ARP_TPA[],move:NXM_NX_REG0[]->NXM_OF_ARP_SPA[],IN_PORT",
					"cookie=0x" + node1Cookie + ",table=0,priority=100,ip,nw_dst=" + node1Subnet + ",actions=load:4097->NXM_NX_TUN_ID[0..31],set_field:" + node1IP + "->tun_dst,set_field:" + node1DRMAC + "->eth_dst,output:ext-vxlan",
					"cookie=0x" + node1Cookie + ",table=0,priority=101,ip,nw_dst=" + node1Subnet + ",nw_src=100.64.0.3,actions=load:4097->NXM_NX_TUN_ID[0..31],set_field:" + thisNodeDRIP + "->nw_src,set_field:" + node1IP + "->tun_dst,set_field:" + node1DRMAC + "->eth_dst,output:ext-vxlan",
				},
			}

			Eventually(func() error {
				linuxNode.flowMutex.Lock()
				defer linuxNode.flowMutex.Unlock()
				return compareFlowCache(linuxNode.flowCache, initialFlowCache)
			}, 2).Should(BeNil())
			return nil
		}
		appRun(app)
	})
})<|MERGE_RESOLUTION|>--- conflicted
+++ resolved
@@ -492,21 +492,17 @@
 				flows:       []string{"table=10,cookie=0x" + podIPToCookie(net.ParseIP(pod1IP)) + ",priority=100,ip,nw_dst=" + pod1IP + ",actions=set_field:" + thisNodeDRMAC + "->eth_src,set_field:" + pod1MAC + "->eth_dst,output:ext"},
 				ignoreLearn: true,
 			}
-<<<<<<< HEAD
 			// OCP HACK
 			// ICNIv1 will set ignore learn flag to false during syncFlows so that
 			// the next round of sync will learn from the newly installed flow.
 			// ignoreLearn isn't used upstream and TBD may be removed
 			initialFlowCache[podIPToCookie(net.ParseIP(pod1IP))].ignoreLearn = false
 			// END OCP HACK
-			Expect(compareFlowCache(linuxNode.flowCache, initialFlowCache)).NotTo(HaveOccurred())
-=======
 			Eventually(func() error {
 				linuxNode.flowMutex.Lock()
 				defer linuxNode.flowMutex.Unlock()
 				return compareFlowCache(linuxNode.flowCache, initialFlowCache)
 			}, 2).Should(BeNil())
->>>>>>> 161fbb95
 			Eventually(fexec.CalledMatchesExpected, 2).Should(BeTrue(), fexec.ErrorDesc)
 			return nil
 		}
