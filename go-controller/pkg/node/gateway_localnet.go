--- conflicted
+++ resolved
@@ -33,50 +33,8 @@
 		// add iptables masquerading for mp0 to exit the host for egress
 		cidr := nextHop.IP.Mask(nextHop.Mask)
 		cidrNet := &net.IPNet{IP: cidr, Mask: nextHop.Mask}
-<<<<<<< HEAD
-		err := initLocalGatewayNATRules(cfg.ifName, cidrNet)
-		if err != nil {
-			return nil, fmt.Errorf("failed to add local NAT rules for: %s, err: %v", cfg.ifName, err)
-		}
-	}
-
-	gwBridge, exGwBridge, err := gatewayInitInternal(
-		nodeName, gwIntf, egressGWIntf, gwNextHops, gwIPs, nodeAnnotator)
-	if err != nil {
-		return nil, err
-	}
-
-	// OCP HACK -- block MCS ports https://github.com/openshift/ovn-kubernetes/pull/170
-	if err := insertMCSBlockIptRules(); err != nil {
-		return nil, err
-	}
-	// END OCP HACK
-
-	if exGwBridge != nil {
-		gw.readyFunc = func() (bool, error) {
-			gwBridge.Lock()
-			for _, netConfig := range gwBridge.netConfig {
-				ready, err := gatewayReady(netConfig.patchPort)
-				if err != nil || !ready {
-					gwBridge.Unlock()
-					return false, err
-				}
-			}
-			gwBridge.Unlock()
-			exGwBridge.Lock()
-			for _, netConfig := range exGwBridge.netConfig {
-				exGWReady, err := gatewayReady(netConfig.patchPort)
-				if err != nil || !exGWReady {
-					exGwBridge.Unlock()
-					return false, err
-				}
-			}
-			exGwBridge.Unlock()
-			return true, nil
-=======
 		if err := initLocalGatewayNATRules(cfg.ifName, cidrNet); err != nil {
 			return fmt.Errorf("failed to add local NAT rules for: %s, err: %v", cfg.ifName, err)
->>>>>>> a68ef49d
 		}
 	}
 	return nil
