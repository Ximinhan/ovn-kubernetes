package ovn

import (
	"context"
	"fmt"
	"os"
	"strconv"
	"strings"
	"time"

	"github.com/ovn-org/ovn-kubernetes/go-controller/pkg/config"
	"github.com/ovn-org/ovn-kubernetes/go-controller/pkg/factory"
	"github.com/ovn-org/ovn-kubernetes/go-controller/pkg/metrics"
	"github.com/ovn-org/ovn-kubernetes/go-controller/pkg/util"

	kapi "k8s.io/api/core/v1"
	v1 "k8s.io/api/core/v1"
	metav1 "k8s.io/apimachinery/pkg/apis/meta/v1"
	"k8s.io/apimachinery/pkg/util/wait"
	"k8s.io/client-go/kubernetes"
	"k8s.io/client-go/tools/cache"
	"k8s.io/client-go/tools/leaderelection"
	"k8s.io/client-go/tools/leaderelection/resourcelock"
	"k8s.io/klog"
)

const (
	invalidIPAddress = "0.0.0.1"
	haLeaderLockName = "ovn-kubernetes-master"
	ovnkubeDbEp      = "ovnkube-db"
	haMasterLeader   = "k8s.ovn.org/ovnkube-master-leader"
)

// HAMasterController is the object holder for managing the HA master
// cluster
type HAMasterController struct {
	kubeClient      kubernetes.Interface
	ovnController   *Controller
	manageDBServers bool
	nodeName        string
	isLeader        bool
	leaderElector   *leaderelection.LeaderElector
	stopChan        chan struct{}
}

// NewHAMasterController creates a new HA Master controller
func NewHAMasterController(kubeClient kubernetes.Interface, wf *factory.WatchFactory,
<<<<<<< HEAD
	nodeName string, stopChan chan struct{},
	hybridOverlayClusterSubnets []config.CIDRNetworkEntry) *HAMasterController {
	ovnController := NewOvnController(kubeClient, wf, hybridOverlayClusterSubnets)
=======
	nodeName string, stopChan chan struct{}) *HAMasterController {
	ovnController := NewOvnController(kubeClient, wf, stopChan)
>>>>>>> a32f72bc
	return &HAMasterController{
		kubeClient:      kubeClient,
		ovnController:   ovnController,
		nodeName:        nodeName,
		manageDBServers: config.MasterHA.ManageDBServers,
		isLeader:        false,
		leaderElector:   nil,
		stopChan:        stopChan,
	}
}

// StartHAMasterController runs the replication controller
func (hacontroller *HAMasterController) StartHAMasterController() error {
	if hacontroller.manageDBServers {
		// Always demote the OVN DBs to backup mode.
		// After the leader election, the leader will promote the OVN Dbs
		// to become active.
		if err := hacontroller.DemoteOVNDbs(invalidIPAddress, config.MasterHA.NbPort, config.MasterHA.SbPort); err != nil {
			// If we are not able to communicate to the OVN ovsdb-servers,
			// then it is better to return than continue.
			// cmd/ovnkube.go will panic if this function returns error.
			return err
		}
	}

	hacontrollerOnStartedLeading := func(ctx context.Context) {
		klog.Infof(" I (%s) won the election. In active mode", hacontroller.nodeName)
		if err := hacontroller.ConfigureAsActive(hacontroller.nodeName); err != nil {
			if hacontroller.manageDBServers {
				// Stop ovn-northd before panicking.
				_, _, _ = util.RunOVNNorthAppCtl("exit")
			}
			panic(err.Error())
		}
		hacontroller.isLeader = true
	}

	hacontrollerOnStoppedLeading := func() {
		//This node was leader and it lost the election.
		// Whenever the node transitions from leader to follower,
		// we need to handle the transition properly like clearing
		// the cache. It is better to exit for now.
		// kube will restart and this will become a follower.
		if hacontroller.manageDBServers {
			// Stop ovn-northd and then exit.
			_, _, _ = util.RunOVNNorthAppCtl("exit")
		}
		klog.Infof("I (%s) am no longer a leader. Exiting", hacontroller.nodeName)
		os.Exit(1)
	}

	hacontrollerNewLeader := func(nodeName string) {
		if nodeName != hacontroller.nodeName {
			klog.Infof(" I (%s) lost the election to %s. In Standby mode", hacontroller.nodeName, nodeName)
			if ep, err := hacontroller.ovnController.kube.GetEndpoint(config.Kubernetes.OVNConfigNamespace, ovnkubeDbEp); err == nil {
				if err := hacontroller.ConfigureAsStandby(ep); err != nil {
					if hacontroller.manageDBServers {
						// Stop ovn-northd and then exit
						_, _, _ = util.RunOVNNorthAppCtl("exit")
					}
					panic(err.Error())
				}
			}
		}
	}

	// Set up leader election process first
	rl, err := resourcelock.New(
		resourcelock.ConfigMapsResourceLock,
		config.Kubernetes.OVNConfigNamespace,
		haLeaderLockName,
		hacontroller.kubeClient.CoreV1(),
		nil,
		resourcelock.ResourceLockConfig{
			Identity:      hacontroller.nodeName,
			EventRecorder: nil,
		})
	if err != nil {
		return err
	}

	lec := leaderelection.LeaderElectionConfig{
		Lock:          rl,
		LeaseDuration: time.Duration(config.MasterHA.ElectionLeaseDuration) * time.Second,
		RenewDeadline: time.Duration(config.MasterHA.ElectionRenewDeadline) * time.Second,
		RetryPeriod:   time.Duration(config.MasterHA.ElectionRetryPeriod) * time.Second,
		Callbacks: leaderelection.LeaderCallbacks{
			OnStartedLeading: hacontrollerOnStartedLeading,
			OnStoppedLeading: hacontrollerOnStoppedLeading,
			OnNewLeader:      hacontrollerNewLeader,
		},
	}

	hacontroller.leaderElector, err = leaderelection.NewLeaderElector(lec)
	if err != nil {
		return err
	}

	go hacontroller.leaderElector.Run(context.Background())

	if hacontroller.manageDBServers {
		if err = hacontroller.WatchOvnDbEndpoints(); err != nil {
			return err
		}
	}

	return nil
}

// ConfigureAsActive configures the node as active.
func (hacontroller *HAMasterController) ConfigureAsActive(masterNodeName string) error {
	if hacontroller.manageDBServers {
		// Step 1: Update the ovnkube-db endpoints with invalid Ip.
		// Step 2: Promote OVN DB servers to become active
		// Step 3: Make sure that ovn-northd has done one round of
		//         flow computation.
		// Step 4: Update the ovnkube-db endpoints with the new master Ip.

		// Find the endpoint for the service
		ep, err := hacontroller.ovnController.kube.GetEndpoint(config.Kubernetes.OVNConfigNamespace, ovnkubeDbEp)
		if err != nil {
			ep = nil
		}
		err = hacontroller.updateOvnDbEndpoints(ep, true)
		if err != nil {
			return err
		}

		// Promote the OVN DB servers
		err = hacontroller.PromoteOVNDbs(config.MasterHA.NbPort, config.MasterHA.SbPort)
		if err != nil {
			return err
		}

		// Wait for ovn-northd sync up
		err = hacontroller.syncOvnNorthd()
		if err != nil {
			return err
		}

		ep, err = hacontroller.ovnController.kube.GetEndpoint(config.Kubernetes.OVNConfigNamespace, ovnkubeDbEp)
		if err != nil {
			// This should not happen.
			ep = nil
		}
		err = hacontroller.updateOvnDbEndpoints(ep, false)
		if err != nil {
			return err
		}
	}

	// run the cluster controller to init the master
	start := time.Now()
	err := hacontroller.ovnController.StartClusterMaster(hacontroller.nodeName)
	if err != nil {
		return err
	}
	err = hacontroller.ovnController.Run(hacontroller.stopChan)
	end := time.Since(start)
	metrics.MetricMasterReadyDuration.Set(end.Seconds())
	return err
}

//updateOvnDbEndpoints Updates the ovnkube-db endpoints. Should be called
// only if ovnkube-master is leader. This function will create the ovnkube-db endpoints
// if it doesn't exist.
func (hacontroller *HAMasterController) updateOvnDbEndpoints(ep *kapi.Endpoints, configureInvalidIP bool) error {

	var epIP string
	if configureInvalidIP {
		epIP = invalidIPAddress
	} else {
		epIP = config.Kubernetes.PodIP
	}

	epSubsets := []v1.EndpointSubset{
		{
			Addresses: []v1.EndpointAddress{
				{IP: epIP},
			},
			Ports: []v1.EndpointPort{
				{
					Name: "north",
					Port: int32(config.MasterHA.NbPort),
				},
				{
					Name: "south",
					Port: int32(config.MasterHA.SbPort),
				},
			},
		},
	}

	var err error
	if ep == nil {
		klog.V(5).Infof("updateOvnDbEndpoints : Creating the endpoint")
		// Create the endpoint
		ovndbEp := v1.Endpoints{
			ObjectMeta: metav1.ObjectMeta{
				Namespace:   config.Kubernetes.OVNConfigNamespace,
				Name:        ovnkubeDbEp,
				Annotations: map[string]string{haMasterLeader: hacontroller.nodeName},
			},
			Subsets: epSubsets,
		}

		_, err = hacontroller.ovnController.kube.CreateEndpoint(config.Kubernetes.OVNConfigNamespace, &ovndbEp)
		if err != nil {
			return fmt.Errorf("%s Endpoint Create failed", ovnkubeDbEp)
		}
	} else {
		klog.V(5).Infof("updateOvnDbEndpoints : Updating the endpoint")
		ovndbEp := ep.DeepCopy()
		ovndbEp.Subsets = epSubsets
		if ovndbEp.Annotations == nil {
			ovndbEp.Annotations = make(map[string]string)
		}
		ovndbEp.Annotations[haMasterLeader] = hacontroller.nodeName
		_, err := hacontroller.ovnController.kube.UpdateEndpoint(config.Kubernetes.OVNConfigNamespace, ovndbEp)
		if err != nil {
			return fmt.Errorf("%s Endpoint Update failed", ovnkubeDbEp)
		}
	}
	return err
}

// ConfigureAsStandby configures the node as standby
func (hacontroller *HAMasterController) ConfigureAsStandby(ep *kapi.Endpoints) error {
	if !hacontroller.manageDBServers {
		// Nothing to do if not managing db servers.
		return nil
	}

	// Get the master ip
	masterIPList, sbDBPort, nbDBPort, err := util.ExtractDbRemotesFromEndpoint(ep)
	if err != nil {
		// The db remotes are invalid. Return without doing anything.
		// Once master updates the endpoints properly we will be notified.
		klog.Errorf("ConfigureAsStandby : error in extracting DbRemotes From Endpoint")
		return nil
	}

	klog.Infof("ConfigureAsStandby: New leader IP is : [%s]", masterIPList[0])

	activeServerOutOfSync := func(northbound bool, masterIP string, port int32) (bool, error) {
		var stdout, detail string
		var err error

		if northbound {
			detail = "northbound"
			stdout, _, err = util.RunOVNNBAppCtl("ovsdb-server/get-active-ovsdb-server")
		} else {
			detail = "southbound"
			stdout, _, err = util.RunOVNSBAppCtl("ovsdb-server/get-active-ovsdb-server")
		}
		if err != nil {
			klog.Errorf("Getting  active-ovsdb-server of %s ovsdb-server failed", detail)
			return true, err
		}

		s := strings.Split(stdout, ":")
		if len(s) != 3 {
			return true, nil
		}

		if s[0] != "tcp" || s[1] != masterIP || s[2] != strconv.Itoa(int(port)) {
			return true, nil
		}

		return false, nil
	}

	outOfSync, err := activeServerOutOfSync(true, masterIPList[0], nbDBPort)
	if err != nil {
		return err
	}

	if !outOfSync {
		outOfSync, err = activeServerOutOfSync(false, masterIPList[0], sbDBPort)
		if err != nil || !outOfSync {
			return err
		}
	}

	klog.V(5).Infof("ConfigureAsStandby : active server out of sync..Setting the new active server to : " + masterIPList[0])
	err = hacontroller.DemoteOVNDbs(masterIPList[0], int(nbDBPort), int(sbDBPort))
	if err != nil {
		klog.Errorf("Demoting OVN ovsdb-servers to standby failed")
	}
	return err
}

func (hacontroller *HAMasterController) validateOvnDbEndpoints(ep *kapi.Endpoints) bool {
	if ep.Name != ovnkubeDbEp {
		return false
	}

	leader, present := ep.Annotations[haMasterLeader]
	if !present || leader != hacontroller.leaderElector.GetLeader() {
		return false
	}

	masterIPList, sbDBPort, nbDBPort, err := util.ExtractDbRemotesFromEndpoint(ep)
	if err != nil {
		return false
	}

	if masterIPList[0] != config.Kubernetes.PodIP ||
		sbDBPort != int32(config.MasterHA.SbPort) || nbDBPort != int32(config.MasterHA.NbPort) {
		return false
	}

	return true
}

// WatchOvnDbEndpoints watches the ovnkube-db end point
func (hacontroller *HAMasterController) WatchOvnDbEndpoints() error {
	HandleOvnDbEpUpdate := func(ep *kapi.Endpoints) {
		if ep.Name != ovnkubeDbEp {
			return
		}
		if hacontroller.leaderElector.GetLeader() == "" {
			// If no leader is elected yet don't handle the endpoint updates.
			// This can happen for the first time when ovnkube is started.
			return
		}
		if hacontroller.leaderElector.IsLeader() {
			if !hacontroller.validateOvnDbEndpoints(ep) {
				_ = hacontroller.updateOvnDbEndpoints(ep, false)
			}
		} else {
			err := hacontroller.ConfigureAsStandby(ep)
			if err != nil {
				klog.Errorf(err.Error())
				panic(err.Error())
			}
		}
	}

	_, err := hacontroller.ovnController.watchFactory.AddFilteredEndpointsHandler(config.Kubernetes.OVNConfigNamespace,
		nil,
		cache.ResourceEventHandlerFuncs{
			AddFunc: func(obj interface{}) {
				ep := obj.(*kapi.Endpoints)
				HandleOvnDbEpUpdate(ep)
			},
			UpdateFunc: func(old, new interface{}) {
				epNew := new.(*kapi.Endpoints)
				HandleOvnDbEpUpdate(epNew)
			},
			DeleteFunc: func(obj interface{}) {
				ep := obj.(*kapi.Endpoints)
				if ep.Name == ovnkubeDbEp && hacontroller.leaderElector.IsLeader() {
					_ = hacontroller.updateOvnDbEndpoints(nil, false)
				}
			},
		}, nil)
	return err
}

//PromoteOVNDbs promotes the OVN Db servers and resumes the ovn-northd.
func (hacontroller *HAMasterController) PromoteOVNDbs(nbDBPort, sbDBPort int) error {
	_, _, err := util.RunOVNCtl("promote_ovnnb")
	if err != nil {
		klog.Errorf("promoting ovnnb failed")
		return err
	}

	_, _, err = util.RunOVNCtl("promote_ovnsb")
	if err != nil {
		klog.Errorf("promoting ovnsb failed")
		return err
	}

	// Configure OVN dbs to listen on the ovnkube-pod-ip
	target := "ptcp:" + strconv.Itoa(nbDBPort) + ":" + config.Kubernetes.PodIP
	_, _, err = util.RunOVNNBAppCtl("ovsdb-server/add-remote", target)
	if err != nil {
		klog.Errorf("Adding remote [%s] to NB ovsdb-server failed", target)
		return err
	}

	target = "ptcp:" + strconv.Itoa(sbDBPort) + ":" + config.Kubernetes.PodIP
	_, _, err = util.RunOVNSBAppCtl("ovsdb-server/add-remote", target)
	if err != nil {
		klog.Errorf("Adding remote [%s] to SB ovsdb-server failed", target)
		return err
	}

	// Ignore the error from this command for now as the patch in OVN
	// to add the pause/resume support is not yet merged.
	//TODO: Handle the err properly when ovn-northd supports pause/resume
	_, _, _ = util.RunOVNNorthAppCtl("resume")
	return nil
}

//DemoteOVNDbs demotes the OVN Db servers and configure them to connect
//to the new master and pauses the ovn-northd.
func (hacontroller *HAMasterController) DemoteOVNDbs(masterIP string, nbDBPort, sbDBPort int) error {
	_, _, err := util.RunOVNCtl("demote_ovnnb", "--db-nb-sync-from-addr="+masterIP,
		"--db-nb-sync-from-port="+strconv.Itoa(nbDBPort))
	if err != nil {
		klog.Errorf("Demoting NB ovsdb-server failed")
		return err
	}

	_, _, err = util.RunOVNCtl("demote_ovnsb", "--db-sb-sync-from-addr="+masterIP,
		"--db-sb-sync-from-port="+strconv.Itoa(sbDBPort))

	if err != nil {
		klog.Errorf("Demoting SB ovsdb-server failed")
		return err
	}

	// Ignore the error from this command for now as the patch in OVN
	// to add the pause/resume support is not yet merged.
	//TODO: Handle the err properly when ovn-northd supports pause/resume
	_, _, _ = util.RunOVNNorthAppCtl("pause")
	return nil
}

func (hacontroller *HAMasterController) syncOvnNorthd() error {
	// To sync ovn-northd we do this
	// 1. Get the nb-cfg value from NB_Global table
	//    $nb_nb_cfg=`ovn-nbctl --bare --columns nb_cfg list NB_Global`
	// 2. Get the nb-cfg value from SB_Global table
	//    $sb_nb_cfg=`ovn-sbctl --bare --columns nb_cfg list SB_Global`
	// 3. Increment the value of nb_nb_cfg by 1 and make sure that nb_nb_cfg != sb_nb_cfg
	// 4. Set the nb_nb_cfg in NB_Global table.
	//    $ovn-nbctl set NB_Global. nb_cfg=$nb_nb_cfg
	// 5. Query for nb-cfg in SB_Global table and make sure that it is incremented by 1.
	//    Wait for some time.
	// Return true if sb_nb_cfg gets incremented by 1 within the timeout (30 seconds)
	// Return false otherwise.

	stdout, _, err := util.RunOVNNbctl("--bare", "--columns", "nb_cfg", "list", "NB_Global")
	if err != nil {
		klog.Errorf("Error in getting NB_Global's nb_cfg column")
		return err
	}

	nbNbCfg, _ := strconv.Atoi(stdout)

	stdout, _, err = util.RunOVNSbctl("--bare", "--columns", "nb_cfg", "list", "SB_Global")
	if err != nil {
		klog.Errorf("Error in getting SB_Global's nb_cfg column")
		return err
	}

	sbNbCfg, _ := strconv.Atoi(stdout)

	nbNbCfg++
	if nbNbCfg == sbNbCfg {
		nbNbCfg++
	}

	nbCfgValue := "nb_cfg=" + strconv.Itoa(nbNbCfg)
	_, _, err = util.RunOVNNbctl("set", "NB_Global", ".", nbCfgValue)

	if err != nil {
		klog.Errorf("Error in setting NB_Global's nb_cfg column")
		return err
	}

	if err = wait.PollImmediate(500*time.Millisecond, 30*time.Second, func() (bool, error) {
		stdout, _, err = util.RunOVNSbctl("--bare", "--columns", "nb_cfg", "list", "SB_Global")
		if err != nil {
			return false, err
		}

		sbNbCfg, _ := strconv.Atoi(stdout)
		if nbNbCfg == sbNbCfg {
			return true, nil
		}

		return false, nil
	}); err != nil {
		return fmt.Errorf("Error getting the correct nb_cfg value in SB_Global table")
	}
	return nil
}<|MERGE_RESOLUTION|>--- conflicted
+++ resolved
@@ -45,14 +45,8 @@
 
 // NewHAMasterController creates a new HA Master controller
 func NewHAMasterController(kubeClient kubernetes.Interface, wf *factory.WatchFactory,
-<<<<<<< HEAD
-	nodeName string, stopChan chan struct{},
-	hybridOverlayClusterSubnets []config.CIDRNetworkEntry) *HAMasterController {
-	ovnController := NewOvnController(kubeClient, wf, hybridOverlayClusterSubnets)
-=======
 	nodeName string, stopChan chan struct{}) *HAMasterController {
 	ovnController := NewOvnController(kubeClient, wf, stopChan)
->>>>>>> a32f72bc
 	return &HAMasterController{
 		kubeClient:      kubeClient,
 		ovnController:   ovnController,
